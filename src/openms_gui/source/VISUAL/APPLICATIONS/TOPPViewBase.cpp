--- conflicted
+++ resolved
@@ -3129,29 +3129,16 @@
       String seq_string(spec_gen_dialog.getSequence());
       if (seq_string == "")
       {
-          QMessageBox::warning(this, "Error", "You must enter a sequence!");
-          return;
-      }
-      if (spec_gen_dialog.comboBox->currentText()=="Peptide") //TODO:Reduce code duplication
-      {
-<<<<<<< HEAD
-          AASequence poly_sequence;
-          try
-          {
-              poly_sequence = AASequence::fromString(seq_string);
-          }
-          catch (Exception::BaseException& e)
-          {
-              QMessageBox::warning(this, "Error", QString("Spectrum generation failed! (") + e.what() + ")");
-              return;
-          }
-          Int charge = spec_gen_dialog.spin_box->value();
-
-      PeakSpectrum spectrum;
-      TheoreticalSpectrumGenerator generator;
-      Param p;
-          p.setValue("add_metainfo", "true", "Adds the type of peaks as metainfo to the peaks, like y8+, [M-H2O+2H]++");
-=======
+        QMessageBox::warning(this, "Error", "You must enter a peptide sequence!");
+        return;
+      }
+      AASequence aa_sequence;
+      try
+      {
+        aa_sequence = AASequence::fromString(seq_string);
+      }
+      catch (Exception::BaseException& e)
+      {
         QMessageBox::warning(this, "Error", QString("Spectrum generation failed! (") + e.what() + ")");
         return;
       }
@@ -3161,7 +3148,6 @@
       Int charge = p.getValue("charge");
 
       p.setValue("add_metainfo", "true", "Adds the type of peaks as metainfo to the peaks, like y8+, [M-H2O+2H]++");
->>>>>>> 5af4ebdb
 
       // these two are true by default, initialize to false here and set to true in the loop below
       p.setValue("add_y_ions", "false", "Add peaks of y-ions to the spectrum");
@@ -3192,13 +3178,11 @@
       {
         p.setValue("add_z_ions", "true", "Add peaks of z-ions to the spectrum");
       }
-
-      TheoreticalSpectrumGenerator generator;
       generator.setParameters(p);
 
       try
       {
-        generator.getSpectrum(spectrum, poly_sequence, charge, charge);
+        generator.getSpectrum(spectrum, aa_sequence, charge, charge);
       }
       catch (Exception::BaseException& e)
       {
@@ -3209,7 +3193,7 @@
       // set precursor information
       vector<Precursor> precursors;
       Precursor precursor;
-      precursor.setMZ(poly_sequence.getMonoWeight());
+      precursor.setMZ(aa_sequence.getMonoWeight());
       precursor.setCharge(charge);
       precursors.push_back(precursor);
       spectrum.setPrecursors(precursors);
@@ -3227,7 +3211,7 @@
       draw_group_1d_->button(Spectrum1DCanvas::DM_PEAKS)->setChecked(true);
       setDrawMode1D(Spectrum1DCanvas::DM_PEAKS);
 
-      }
+  //      }
   /*
       else //RNA This is gonna need to be heavily re-factored
       {
