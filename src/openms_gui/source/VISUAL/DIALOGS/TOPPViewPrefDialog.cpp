// --------------------------------------------------------------------------
//                   OpenMS -- Open-Source Mass Spectrometry
// --------------------------------------------------------------------------
// Copyright The OpenMS Team -- Eberhard Karls University Tuebingen,
// ETH Zurich, and Freie Universitaet Berlin 2002-2020.
//
// This software is released under a three-clause BSD license:
//  * Redistributions of source code must retain the above copyright
//    notice, this list of conditions and the following disclaimer.
//  * Redistributions in binary form must reproduce the above copyright
//    notice, this list of conditions and the following disclaimer in the
//    documentation and/or other materials provided with the distribution.
//  * Neither the name of any author or any participating institution
//    may be used to endorse or promote products derived from this software
//    without specific prior written permission.
// For a full list of authors, refer to the file AUTHORS.
// --------------------------------------------------------------------------
// THIS SOFTWARE IS PROVIDED BY THE COPYRIGHT HOLDERS AND CONTRIBUTORS "AS IS"
// AND ANY EXPRESS OR IMPLIED WARRANTIES, INCLUDING, BUT NOT LIMITED TO, THE
// IMPLIED WARRANTIES OF MERCHANTABILITY AND FITNESS FOR A PARTICULAR PURPOSE
// ARE DISCLAIMED. IN NO EVENT SHALL ANY OF THE AUTHORS OR THE CONTRIBUTING
// INSTITUTIONS BE LIABLE FOR ANY DIRECT, INDIRECT, INCIDENTAL, SPECIAL,
// EXEMPLARY, OR CONSEQUENTIAL DAMAGES (INCLUDING, BUT NOT LIMITED TO,
// PROCUREMENT OF SUBSTITUTE GOODS OR SERVICES; LOSS OF USE, DATA, OR PROFITS;
// OR BUSINESS INTERRUPTION) HOWEVER CAUSED AND ON ANY THEORY OF LIABILITY,
// WHETHER IN CONTRACT, STRICT LIABILITY, OR TORT (INCLUDING NEGLIGENCE OR
// OTHERWISE) ARISING IN ANY WAY OUT OF THE USE OF THIS SOFTWARE, EVEN IF
// ADVISED OF THE POSSIBILITY OF SUCH DAMAGE.
//
// --------------------------------------------------------------------------
// $Maintainer: Timo Sachsenberg $
// $Authors: Marc Sturm, Chris Bielow $
// --------------------------------------------------------------------------

// OpenMS includes
#include <OpenMS/VISUAL/DIALOGS/TOPPViewPrefDialog.h>
#include <ui_TOPPViewPrefDialog.h>

#include <OpenMS/CONCEPT/Exception.h>
#include <OpenMS/CONCEPT/LogStream.h>

#include <QtWidgets/QFileDialog>

using namespace std;

namespace OpenMS
{
  namespace Internal
  {
    TOPPViewPrefDialog::TOPPViewPrefDialog(QWidget* parent) :
      QDialog(parent),
      ui_(new Ui::TOPPViewPrefDialogTemplate)
    {
      ui_->setupUi(this);
      connect(ui_->browse_default, &QPushButton::clicked, this, &TOPPViewPrefDialog::browseDefaultPath_);
    }

    TOPPViewPrefDialog::~TOPPViewPrefDialog()
    {
      delete ui_;
    }

    void TOPPViewPrefDialog::setParam(const Param& param)
    {
      param_ = param;

      // --------------------------------------------------------------------
      // Set dialog entries from current parameter object (default values)

      // default
      ui_->default_path->setText(String(param_.getValue("preferences:default_path").toString()).toQString());
      ui_->default_path_current->setChecked(param_.getValue("preferences:default_path_current").toBool());
      ui_->use_cached_ms1->setChecked(param_.getValue("preferences:use_cached_ms1").toBool());
      ui_->use_cached_ms2->setChecked(param_.getValue("preferences:use_cached_ms2").toBool());
   
      ui_->map_default->setCurrentIndex(ui_->map_default->findText(String(param_.getValue("preferences:default_map_view").toString()).toQString()));
      ui_->map_cutoff->setCurrentIndex(ui_->map_cutoff->findText(String(param_.getValue("preferences:intensity_cutoff").toString()).toQString()));
      ui_->on_file_change->setCurrentIndex(ui_->on_file_change->findText(String(param_.getValue("preferences:on_file_change").toString()).toQString()));

      // 1D view
      ui_->color_1D->setColor(QColor(String(param_.getValue("preferences:1d:peak_color").toString()).toQString()));
      ui_->selected_1D->setColor(QColor(String(param_.getValue("preferences:1d:highlighted_peak_color").toString()).toQString()));
      ui_->icon_1D->setColor(QColor(String(param_.getValue("preferences:1d:icon_color").toString()).toQString()));

      // 2D view
      ui_->peak_2D->gradient().fromString(param_.getValue("preferences:2d:dot:gradient"));
      ui_->mapping_2D->setCurrentIndex(ui_->mapping_2D->findText(String(param_.getValue("preferences:2d:mapping_of_mz_to").toString()).toQString()));
      ui_->feature_icon_2D->setCurrentIndex(ui_->feature_icon_2D->findText(String(param_.getValue("preferences:2d:dot:feature_icon").toString()).toQString()));
      ui_->feature_icon_size_2D->setValue((Int)param_.getValue("preferences:2d:dot:feature_icon_size"));

      // 3D view
      ui_->peak_3D->gradient().fromString(param_.getValue("preferences:3d:dot:gradient"));
      ui_->shade_3D->setCurrentIndex((Int)param_.getValue("preferences:3d:dot:shade_mode"));
      ui_->line_width_3D->setValue((Int)param_.getValue("preferences:3d:dot:line_width"));

      // id view
      ui_->a_intensity->setValue((double)param_.getValue("preferences:idview:a_intensity"));
      ui_->b_intensity->setValue((double)param_.getValue("preferences:idview:b_intensity"));
      ui_->c_intensity->setValue((double)param_.getValue("preferences:idview:c_intensity"));
      ui_->x_intensity->setValue((double)param_.getValue("preferences:idview:x_intensity"));
      ui_->y_intensity->setValue((double)param_.getValue("preferences:idview:y_intensity"));
      ui_->z_intensity->setValue((double)param_.getValue("preferences:idview:z_intensity"));
      ui_->tolerance->setValue((double)param_.getValue("preferences:idview:tolerance"));

      ui_->relative_loss_intensity->setValue((double)param_.getValue("preferences:idview:relative_loss_intensity"));

      QList<QListWidgetItem*> a_ions = ui_->ions_list_widget->findItems("A-ions", Qt::MatchFixedString);
      QList<QListWidgetItem*> b_ions = ui_->ions_list_widget->findItems("B-ions", Qt::MatchFixedString);
      QList<QListWidgetItem*> c_ions = ui_->ions_list_widget->findItems("C-ions", Qt::MatchFixedString);
      QList<QListWidgetItem*> x_ions = ui_->ions_list_widget->findItems("X-ions", Qt::MatchFixedString);
      QList<QListWidgetItem*> y_ions = ui_->ions_list_widget->findItems("Y-ions", Qt::MatchFixedString);
      QList<QListWidgetItem*> z_ions = ui_->ions_list_widget->findItems("Z-ions", Qt::MatchFixedString);
      QList<QListWidgetItem*> pc_ions = ui_->ions_list_widget->findItems("Precursor", Qt::MatchFixedString);
      QList<QListWidgetItem*> nl_ions = ui_->ions_list_widget->findItems("Neutral losses", Qt::MatchFixedString);
      QList<QListWidgetItem*> ic_ions = ui_->ions_list_widget->findItems("Isotope clusters", Qt::MatchFixedString);
      QList<QListWidgetItem*> ai_ions = ui_->ions_list_widget->findItems("Abundant immonium-ions", Qt::MatchFixedString);

      OPENMS_PRECONDITION(a_ions.size() == 1, "String 'A-ions' does not exist in identification dialog.");
      OPENMS_PRECONDITION(b_ions.size() == 1, "String 'B-ions' does not exist in identification dialog.");
      OPENMS_PRECONDITION(c_ions.size() == 1, "String 'C-ions' does not exist in identification dialog.");
      OPENMS_PRECONDITION(x_ions.size() == 1, "String 'X-ions' does not exist in identification dialog.");
      OPENMS_PRECONDITION(y_ions.size() == 1, "String 'Y-ions' does not exist in identification dialog.");
      OPENMS_PRECONDITION(z_ions.size() == 1, "String 'Z-ions' does not exist in identification dialog.");
      OPENMS_PRECONDITION(pc_ions.size() == 1, "String 'Precursor' does not exist in identification dialog.");
      OPENMS_PRECONDITION(nl_ions.size() == 1, "String 'Neutral losses' does not exist in identification dialog.");
      OPENMS_PRECONDITION(ic_ions.size() == 1, "String 'Isotope clusters' does not exist in identification dialog.");
      OPENMS_PRECONDITION(ai_ions.size() == 1, "String 'Abundant immonium-ions' does not exist in identification dialog.");

      a_ions[0]->setCheckState(param_.getValue("preferences:idview:show_a_ions").toBool() ? Qt::Checked : Qt::Unchecked);
      b_ions[0]->setCheckState(param_.getValue("preferences:idview:show_b_ions").toBool() ? Qt::Checked : Qt::Unchecked);
      c_ions[0]->setCheckState(param_.getValue("preferences:idview:show_c_ions").toBool() ? Qt::Checked : Qt::Unchecked);
      x_ions[0]->setCheckState(param_.getValue("preferences:idview:show_x_ions").toBool() ? Qt::Checked : Qt::Unchecked);
      y_ions[0]->setCheckState(param_.getValue("preferences:idview:show_y_ions").toBool() ? Qt::Checked : Qt::Unchecked);
      z_ions[0]->setCheckState(param_.getValue("preferences:idview:show_z_ions").toBool() ? Qt::Checked : Qt::Unchecked);
      pc_ions[0]->setCheckState(param_.getValue("preferences:idview:show_precursor").toBool() ? Qt::Checked : Qt::Unchecked);
      nl_ions[0]->setCheckState(param_.getValue("preferences:idview:add_losses").toBool() ? Qt::Checked : Qt::Unchecked);
      ic_ions[0]->setCheckState(param_.getValue("preferences:idview:add_isotopes").toBool() ? Qt::Checked : Qt::Unchecked);
      ai_ions[0]->setCheckState(param_.getValue("preferences:idview:add_abundant_immonium_ions").toBool() ? Qt::Checked : Qt::Unchecked);
    }

    String fromCheckState(const Qt::CheckState cs)
    {
      switch (cs)
      {
        case Qt::CheckState::Checked: return "true";
        case Qt::CheckState::Unchecked: return "false";
        default: throw Exception::InvalidValue(__FILE__, __LINE__, OPENMS_PRETTY_FUNCTION, "Checkbox had unexpected state", String(cs));
      }
    }

    Param TOPPViewPrefDialog::getParam() const
    {
      Param p; 
<<<<<<< HEAD
      p.setValue("preferences:default_path", ui_->default_path->text());
      p.setValue("preferences:default_path_current", fromCheckState(ui_->default_path_current->checkState()));
=======
      p.setValue("preferences:default_path", ui_->default_path->text().toStdString());
      p.setValue("preferences:default_path_current", ui_->default_path_current->isChecked());
>>>>>>> e9938967

      p.setValue("preferences:use_cached_ms1", fromCheckState(ui_->use_cached_ms1->checkState()));
      p.setValue("preferences:use_cached_ms2", fromCheckState(ui_->use_cached_ms2->checkState()));

      p.setValue("preferences:default_map_view", ui_->map_default->currentText().toStdString());
      p.setValue("preferences:intensity_cutoff", ui_->map_cutoff->currentText().toStdString());
      p.setValue("preferences:on_file_change", ui_->on_file_change->currentText().toStdString());

      p.setValue("preferences:1d:peak_color", ui_->color_1D->getColor().name().toStdString());
      p.setValue("preferences:1d:highlighted_peak_color", ui_->selected_1D->getColor().name().toStdString());
      p.setValue("preferences:1d:icon_color", ui_->icon_1D->getColor().name().toStdString());

      p.setValue("preferences:2d:dot:gradient", ui_->peak_2D->gradient().toString());
      p.setValue("preferences:2d:mapping_of_mz_to", ui_->mapping_2D->currentText().toStdString());
      p.setValue("preferences:2d:dot:feature_icon", ui_->feature_icon_2D->currentText().toStdString());
      p.setValue("preferences:2d:dot:feature_icon_size", ui_->feature_icon_size_2D->value());

      p.setValue("preferences:3d:dot:gradient", ui_->peak_3D->gradient().toString());
      p.setValue("preferences:3d:dot:shade_mode", ui_->shade_3D->currentIndex());
      p.setValue("preferences:3d:dot:line_width", ui_->line_width_3D->value());

      // id view
      p.setValue("preferences:idview:a_intensity", ui_->a_intensity->value(), "Default intensity of a-ions");
      p.setValue("preferences:idview:b_intensity", ui_->b_intensity->value(), "Default intensity of b-ions");
      p.setValue("preferences:idview:c_intensity", ui_->c_intensity->value(), "Default intensity of c-ions");
      p.setValue("preferences:idview:x_intensity", ui_->x_intensity->value(), "Default intensity of x-ions");
      p.setValue("preferences:idview:y_intensity", ui_->y_intensity->value(), "Default intensity of y-ions");
      p.setValue("preferences:idview:z_intensity", ui_->z_intensity->value(), "Default intensity of z-ions");
      p.setValue("preferences:idview:relative_loss_intensity", ui_->relative_loss_intensity->value(), "Relativ loss in percent");
      p.setValue("preferences:idview:tolerance", ui_->tolerance->value(), "Alignment tolerance");

      QList<QListWidgetItem*> a_ions = ui_->ions_list_widget->findItems("A-ions", Qt::MatchFixedString);
      QList<QListWidgetItem*> b_ions = ui_->ions_list_widget->findItems("B-ions", Qt::MatchFixedString);
      QList<QListWidgetItem*> c_ions = ui_->ions_list_widget->findItems("C-ions", Qt::MatchFixedString);
      QList<QListWidgetItem*> x_ions = ui_->ions_list_widget->findItems("X-ions", Qt::MatchFixedString);
      QList<QListWidgetItem*> y_ions = ui_->ions_list_widget->findItems("Y-ions", Qt::MatchFixedString);
      QList<QListWidgetItem*> z_ions = ui_->ions_list_widget->findItems("Z-ions", Qt::MatchFixedString);
      QList<QListWidgetItem*> pc_ions = ui_->ions_list_widget->findItems("Precursor", Qt::MatchFixedString);
      QList<QListWidgetItem*> nl_ions = ui_->ions_list_widget->findItems("Neutral losses", Qt::MatchFixedString);
      QList<QListWidgetItem*> ic_ions = ui_->ions_list_widget->findItems("Isotope clusters", Qt::MatchFixedString);
      QList<QListWidgetItem*> ai_ions = ui_->ions_list_widget->findItems("Abundant immonium-ions", Qt::MatchFixedString);
      
      p.setValue("preferences:idview:show_a_ions", fromCheckState(a_ions[0]->checkState()), "Show a-ions");
      p.setValue("preferences:idview:show_b_ions", fromCheckState(b_ions[0]->checkState()), "Show b-ions");
      p.setValue("preferences:idview:show_c_ions", fromCheckState(c_ions[0]->checkState()), "Show c-ions");
      p.setValue("preferences:idview:show_x_ions", fromCheckState(x_ions[0]->checkState()), "Show x-ions");
      p.setValue("preferences:idview:show_y_ions", fromCheckState(y_ions[0]->checkState()), "Show y-ions");
      p.setValue("preferences:idview:show_z_ions", fromCheckState(z_ions[0]->checkState()), "Show z-ions");
      p.setValue("preferences:idview:show_precursor", fromCheckState(pc_ions[0]->checkState()), "Show precursor");
      p.setValue("preferences:idview:add_losses", fromCheckState(nl_ions[0]->checkState()), "Show neutral losses");
      p.setValue("preferences:idview:add_isotopes", fromCheckState(ic_ions[0]->checkState()), "Show isotopes");
      p.setValue("preferences:idview:add_abundant_immonium_ions", fromCheckState(ai_ions[0]->checkState()), "Show abundant immonium ions");

      // if setParam() was not called before, param_ is empty and p is the only thing we have...
      if (param_.empty()) param_ = p;
      // update with new values from 'p' to avoid loosing additional parameters and the existing descriptions already present in param_
      else  if (!param_.update(p, true, true, true, true, OpenMS_Log_warn))
      { // fails if parameter types are incompatible, e.g. param_.getValue("checkbox") is STRING, but p.setValue("checkBox", 1), i.e. Int was stored.
        // You should see 'Parameter 'preferences:use_cached_ms2' has changed value type!' or similar in the console
        throw Exception::InvalidParameter(__FILE__, __LINE__, OPENMS_PRETTY_FUNCTION, "Storing parameters failed. This is a bug! Please report it!");
      }
        
      return param_;
    }

    void TOPPViewPrefDialog::browseDefaultPath_()
    {
      QString path = QFileDialog::getExistingDirectory(this, "Choose a directory", ui_->default_path->text());
      if (path != "")
      {
        ui_->default_path->setText(path);
      }
    }

  }   //namespace Internal
} //namespace OpenMS<|MERGE_RESOLUTION|>--- conflicted
+++ resolved
@@ -151,13 +151,8 @@
     Param TOPPViewPrefDialog::getParam() const
     {
       Param p; 
-<<<<<<< HEAD
-      p.setValue("preferences:default_path", ui_->default_path->text());
+      p.setValue("preferences:default_path", ui_->default_path->text().toStdString());
       p.setValue("preferences:default_path_current", fromCheckState(ui_->default_path_current->checkState()));
-=======
-      p.setValue("preferences:default_path", ui_->default_path->text().toStdString());
-      p.setValue("preferences:default_path_current", ui_->default_path_current->isChecked());
->>>>>>> e9938967
 
       p.setValue("preferences:use_cached_ms1", fromCheckState(ui_->use_cached_ms1->checkState()));
       p.setValue("preferences:use_cached_ms2", fromCheckState(ui_->use_cached_ms2->checkState()));
