--- conflicted
+++ resolved
@@ -71,44 +71,6 @@
     }
   }
 
-<<<<<<< HEAD
-
-  PeakSpectrum getTheoSpec_(const Precursor::ActivationMethod& fm, const AASequence& seq, const int charge)
-  {
-    // initialize a TheoreticalSpectrumGenerator
-    TheoreticalSpectrumGenerator theo_gen;
-
-    // get current parameters (default)
-    // default with b and y ions
-    Param theo_gen_settings = theo_gen.getParameters();
-
-    if (fm == Precursor::ActivationMethod::CID || fm == Precursor::ActivationMethod::HCID)
-    {
-      theo_gen_settings.setValue("add_b_ions", "true");
-      theo_gen_settings.setValue("add_y_ions", "true");
-    }
-    else if (fm == Precursor::ActivationMethod::ECD || fm == Precursor::ActivationMethod::ETD)
-    {
-      theo_gen_settings.setValue("add_c_ions", "true");
-      theo_gen_settings.setValue("add_z_ions", "true");
-      theo_gen_settings.setValue("add_b_ions", "false");
-      theo_gen_settings.setValue("add_y_ions", "false");
-    }
-    else
-    {
-      throw Exception::InvalidParameter(__FILE__, __LINE__, OPENMS_PRETTY_FUNCTION, "Fragmentation method is not supported.");
-    }
-
-    // set changed parameters
-    theo_gen.setParameters(theo_gen_settings);
-
-    // generate b/y or c/z-ion spectrum of peptide seq
-    PeakSpectrum theo_spectrum;
-    theo_gen.getSpectrum(theo_spectrum, seq, 1, charge <= 2 ? 1 : 2);
-
-    return theo_spectrum;
-  }
-
   void FragmentMassError::calculateFME_(PeptideIdentification& pep_id, const MSExperiment& exp, const QCBase::SpectraMap& map_to_spectrum, bool& print_warning, double tolerance, FragmentMassError::ToleranceUnit tolerance_unit, double& accumulator_ppm, UInt32& counter_ppm, WindowMower& window_mower_filter)
   {
     if (pep_id.getHits().empty())
@@ -162,7 +124,7 @@
     //---------------------------------------------------------------------
     // CREATE THEORETICAL SPECTRUM
     //---------------------------------------------------------------------
-    PeakSpectrum theo_spectrum = getTheoSpec_(act_method, seq, charge);
+    PeakSpectrum theo_spectrum = TheoreticalSpectrumGenerator::generateSpectrum(act_method, seq, charge);
 
     //-----------------------------------------------------------------------
     // COMPARE THEORETICAL AND EXPERIMENTAL SPECTRUM
@@ -223,9 +185,6 @@
     }
   }
 
-
-=======
->>>>>>> 541a8af2
   void FragmentMassError::compute(FeatureMap& fmap, const MSExperiment& exp, const QCBase::SpectraMap& map_to_spectrum, ToleranceUnit tolerance_unit, double tolerance)
   {
     Statistics result;
@@ -278,92 +237,7 @@
     std::function<void(PeptideIdentification&)> fCompPPM =
         [&exp, &map_to_spectrum, &print_warning, tolerance, tolerance_unit, &accumulator_ppm, &counter_ppm, &window_mower_filter](PeptideIdentification& pep_id)
     {
-<<<<<<< HEAD
       calculateFME_(pep_id, exp, map_to_spectrum, print_warning, tolerance, tolerance_unit, accumulator_ppm, counter_ppm, window_mower_filter);
-=======
-      if (pep_id.getHits().empty())
-      {
-        OPENMS_LOG_WARN << "PeptideHits of PeptideIdentification with RT: " << pep_id.getRT() << " and MZ: " << pep_id.getMZ() << " is empty.";
-        return;
-      }
-
-      //---------------------------------------------------------------------
-      // FIND DATA FOR THEORETICAL SPECTRUM
-      //---------------------------------------------------------------------
-
-      // sequence
-      const AASequence& seq = pep_id.getHits()[0].getSequence();
-
-      // charge: re-calulated from masses since much more robust this way (PepID annotation of pep_id.getHits()[0].getCharge() could be wrong)
-      Int charge = static_cast<Int>(round(seq.getMonoWeight() / pep_id.getMZ()));
-
-      //-----------------------------------------------------------------------
-      // GET EXPERIMENTAL SPECTRUM MATCHING TO PEPTIDEIDENTIFICTION
-      //-----------------------------------------------------------------------
-
-      if (!pep_id.metaValueExists("spectrum_reference"))
-      {
-        throw Exception::InvalidParameter(__FILE__, __LINE__, OPENMS_PRETTY_FUNCTION, "No spectrum reference annotated at peptide identifiction!");
-      }
-      const MSSpectrum& exp_spectrum = exp[map_to_spectrum.at(pep_id.getMetaValue("spectrum_reference").toString())];
-
-      if (exp_spectrum.getMSLevel() != 2)
-      {
-        throw Exception::IllegalArgument(__FILE__, __LINE__, OPENMS_PRETTY_FUNCTION, "The matching spectrum of the mzML is not an MS2 Spectrum.");
-      }
-      Precursor::ActivationMethod act_method;
-      if (exp_spectrum.getPrecursors().empty() || exp_spectrum.getPrecursors()[0].getActivationMethods().empty())
-      {
-        if (print_warning) OPENMS_LOG_WARN << "No MS2 activation method provided. Using CID as fallback to compute fragment mass errors." << std::endl;
-        print_warning = false; // only print it once
-        act_method = Precursor::ActivationMethod::CID;
-      }
-      else
-      {
-        act_method = *exp_spectrum.getPrecursors()[0].getActivationMethods().begin();
-      }
-
-      //---------------------------------------------------------------------
-      // CREATE THEORETICAL SPECTRUM
-      //---------------------------------------------------------------------
-      PeakSpectrum theo_spectrum = TheoreticalSpectrumGenerator::generateSpectrum(act_method, seq, charge);
-
-      //-----------------------------------------------------------------------
-      // COMPARE THEORETICAL AND EXPERIMENTAL SPECTRUM
-      //-----------------------------------------------------------------------
-      if (exp_spectrum.empty() || theo_spectrum.empty())
-      {
-        OPENMS_LOG_WARN << "The spectrum with RT: " + String(exp_spectrum.getRT()) + " is empty." << "\n";
-        return;
-      }
-
-      auto exp_spectrum_filtered(exp_spectrum);
-      window_mower_filter.filterPeakSpectrum(exp_spectrum_filtered);
-
-      // stores ppms for one spectrum
-      DoubleList ppms{};
-      DoubleList dalton{};
-
-      // iterator, finds nearest peak of a target container to a given peak in a reference container
-      if (tolerance_unit == ToleranceUnit::DA)
-      {
-        using MIV = MatchedIterator<MSSpectrum, DaTrait, true>;
-        MIV mi(theo_spectrum, exp_spectrum_filtered, tolerance);
-        twoSpecErrors(mi, ppms, dalton, accumulator_ppm, counter_ppm);
-      }
-      else
-      {
-        using MIV = MatchedIterator<MSSpectrum, PpmTrait, true>;
-        MIV mi(theo_spectrum, exp_spectrum_filtered, tolerance);
-        twoSpecErrors(mi, ppms, dalton, accumulator_ppm, counter_ppm);
-      }
-
-      //-----------------------------------------------------------------------
-      // WRITE PPM ERROR IN PEPTIDEHIT
-      //-----------------------------------------------------------------------
-      pep_id.getHits()[0].setMetaValue("fragment_mass_error_ppm", ppms);
-      pep_id.getHits()[0].setMetaValue("fragment_mass_error_da", dalton);
->>>>>>> 541a8af2
     };
 
     auto fVar =
