--- conflicted
+++ resolved
@@ -48,18 +48,9 @@
 {
   inline double HyperScore::logfactorial_(UInt x)
   {
-<<<<<<< HEAD
-    if (x == 0) return 0;
-
-    double z = log1p(1.0);
-
-    for (double y = 2; y <= (double)x; ++y) { z += log1p((double)y); }
-
-=======
     if (x < 2) { return 0; }
     double z(0);
     for (double y = 2; y <= static_cast<double>(x); ++y) { z += log(static_cast<double>(y)); }
->>>>>>> 604e4b94
     return z;
   }
 
@@ -121,12 +112,7 @@
         }
       }
     }
-<<<<<<< HEAD
-   
-=======
-  
->>>>>>> 604e4b94
-    // discard very low scoring hits (basically no matching peaks)
+
     const double yFact = logfactorial_(y_ion_count);
     const double bFact = logfactorial_(b_ion_count);
     const double hyperScore = log1p(dot_product) + yFact + bFact;
