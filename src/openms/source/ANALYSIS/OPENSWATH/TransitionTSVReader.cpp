--- conflicted
+++ resolved
@@ -1164,28 +1164,18 @@
       mytransition.group_id = it->getPeptideRef();
 
   #ifdef TRANSITIONTSVREADER_TESTING
-    std::cout << "Peptide rts empty " <<
+      std::cout << "Peptide rts empty " <<
       pep.rts.empty()  << " or no cv term " << pep.rts[0].hasCVTerm("MS:1000896") << std::endl;
   #endif
 
       if (!pep.rts.empty() && pep.rts[0].hasCVTerm("MS:1000896"))
       {
-<<<<<<< HEAD
         mytransition.rt_calibrated = pep.rts[0].getCVTerms()["MS:1000896"][0].getValue().toString().toDouble();
       }
       else if (!pep.rts.empty() && pep.rts[0].hasCVTerm("MS:1002005")) // iRT
       {
         mytransition.rt_calibrated = pep.rts[0].getCVTerms()["MS:1002005"][0].getValue().toString().toDouble();
       }
-=======
-        const OpenMS::TargetedExperiment::Peptide& pep = targeted_exp.getPeptideByRef(it->getPeptideRef());
-        mytransition.group_id = it->getPeptideRef();
-
-#ifdef TRANSITIONTSVREADER_TESTING
-        std::cout << "Peptide rts empty " <<
-        pep.rts.empty()  << " or no cv term " << pep.rts[0].hasCVTerm("MS:1000896") << std::endl;
-#endif
->>>>>>> 6a301191
 
       mytransition.PeptideSequence = pep.sequence;
       mytransition.ProteinName = "NA";
@@ -1216,14 +1206,7 @@
           {
             if (lightpep.modifications[modloc].location == loc)
             {
-<<<<<<< HEAD
-              mytransition.FullPeptideName += "(" + lightpep.modifications[modloc].unimod_id + ")";
-=======
-              if (lightpep.modifications[modloc].location == loc)
-              {
-                mytransition.FullPeptideName += "(UniMod:" + String(lightpep.modifications[modloc].unimod_id) + ")";
-              }
->>>>>>> 6a301191
+              mytransition.FullPeptideName += "(UniMod:" + String(lightpep.modifications[modloc].unimod_id) + ")";
             }
           }
         }
