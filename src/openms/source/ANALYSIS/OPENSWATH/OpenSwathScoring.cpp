// --------------------------------------------------------------------------
//                   OpenMS -- Open-Source Mass Spectrometry
// --------------------------------------------------------------------------
// Copyright The OpenMS Team -- Eberhard Karls University Tuebingen,
// ETH Zurich, and Freie Universitaet Berlin 2002-2018.
//
// This software is released under a three-clause BSD license:
//  * Redistributions of source code must retain the above copyright
//    notice, this list of conditions and the following disclaimer.
//  * Redistributions in binary form must reproduce the above copyright
//    notice, this list of conditions and the following disclaimer in the
//    documentation and/or other materials provided with the distribution.
//  * Neither the name of any author or any participating institution
//    may be used to endorse or promote products derived from this software
//    without specific prior written permission.
// For a full list of authors, refer to the file AUTHORS.
// --------------------------------------------------------------------------
// THIS SOFTWARE IS PROVIDED BY THE COPYRIGHT HOLDERS AND CONTRIBUTORS "AS IS"
// AND ANY EXPRESS OR IMPLIED WARRANTIES, INCLUDING, BUT NOT LIMITED TO, THE
// IMPLIED WARRANTIES OF MERCHANTABILITY AND FITNESS FOR A PARTICULAR PURPOSE
// ARE DISCLAIMED. IN NO EVENT SHALL ANY OF THE AUTHORS OR THE CONTRIBUTING
// INSTITUTIONS BE LIABLE FOR ANY DIRECT, INDIRECT, INCIDENTAL, SPECIAL,
// EXEMPLARY, OR CONSEQUENTIAL DAMAGES (INCLUDING, BUT NOT LIMITED TO,
// PROCUREMENT OF SUBSTITUTE GOODS OR SERVICES; LOSS OF USE, DATA, OR PROFITS;
// OR BUSINESS INTERRUPTION) HOWEVER CAUSED AND ON ANY THEORY OF LIABILITY,
// WHETHER IN CONTRACT, STRICT LIABILITY, OR TORT (INCLUDING NEGLIGENCE OR
// OTHERWISE) ARISING IN ANY WAY OUT OF THE USE OF THIS SOFTWARE, EVEN IF
// ADVISED OF THE POSSIBILITY OF SUCH DAMAGE.
//
// --------------------------------------------------------------------------
// $Maintainer: Hannes Roest $
// $Authors: Hannes Roest $
// --------------------------------------------------------------------------

#include <OpenMS/ANALYSIS/OPENSWATH/OpenSwathScoring.h>

#include <OpenMS/KERNEL/ComparatorUtils.h>
#include <OpenMS/CONCEPT/Macros.h>

// scoring
#include <OpenMS/OPENSWATHALGO/ALGO/Scoring.h>
#include <OpenMS/OPENSWATHALGO/ALGO/MRMScoring.h>
#include <OpenMS/ANALYSIS/OPENSWATH/SONARScoring.h>
#include <OpenMS/ANALYSIS/OPENSWATH/IonMobilityScoring.h>

// auxiliary
#include <OpenMS/ANALYSIS/OPENSWATH/DATAACCESS/DataAccessHelper.h>
#include <OpenMS/MATH/STATISTICS/StatisticFunctions.h>
#include <OpenMS/ANALYSIS/OPENSWATH/SpectrumAddition.h>

// basic file operations

namespace OpenMS
{
  void sortSpectrumByMZ(OpenSwath::SpectrumPtr spec)
  {
    //sort index list
    std::vector<std::pair<double, Size> > sorted_indices;
    sorted_indices.reserve(spec->getMZArray()->data.size());
    auto mz_it = spec->getMZArray()->data.begin();
    for (Size i = 0; i < spec->getMZArray()->data.size(); ++i)
    {
      sorted_indices.push_back(std::make_pair(*mz_it, i));
      ++mz_it;
    }
    std::stable_sort(sorted_indices.begin(), sorted_indices.end(), PairComparatorFirstElement<std::pair<double, Size> >());

    // extract list of indices
    std::vector<Size> select_indices;
    select_indices.reserve(sorted_indices.size());
    for (Size i = 0; i < sorted_indices.size(); ++i)
    {
      select_indices.push_back(sorted_indices[i].second);
    }

    for (auto& da : spec->getDataArrays() )
    {
      OpenSwath::BinaryDataArrayPtr tmp(new OpenSwath::BinaryDataArray);
      tmp->description = da->description;
      tmp->data.reserve(select_indices.size());
      for (Size i = 0; i < select_indices.size(); ++i)
      {
        tmp->data.push_back( da->data[ select_indices[i] ] );
      }
      da = tmp;
    }

    OPENMS_POSTCONDITION( std::adjacent_find(spec->getMZArray()->data.begin(),
           spec->getMZArray()->data.end(), std::greater<double>()) == spec->getMZArray()->data.end(),
           "Postcondition violated: m/z vector needs to be sorted!" )
  }
}

namespace OpenMS
{

  void sortSpectrumByMZ(OpenSwath::Spectrum& spec)
  {
    //sort index list
    std::vector<std::pair<double, Size> > sorted_indices;
    sorted_indices.reserve(spec.getMZArray()->data.size());
    auto mz_it = spec.getMZArray()->data.begin();
    for (Size i = 0; i < spec.getMZArray()->data.size(); ++i)
    {
      sorted_indices.emplace_back(*mz_it, i);
      ++mz_it;
    }
    std::stable_sort(sorted_indices.begin(), sorted_indices.end(), PairComparatorFirstElement<std::pair<double, Size> >());

    // extract list of indices
    std::vector<Size> select_indices;
    select_indices.reserve(sorted_indices.size());
    for (const auto& sidx : sorted_indices)
    {
      select_indices.push_back(sidx.second);
    }

    for (auto& da : spec.getDataArrays() )
    {
      if (da->data.empty()) continue;
      OpenSwath::BinaryDataArrayPtr tmp(new OpenSwath::BinaryDataArray);
      tmp->description = da->description;
      tmp->data.reserve(select_indices.size());
      for (Size i = 0; i < select_indices.size(); ++i)
      {
        tmp->data.push_back( da->data[ select_indices[i] ] );
      }
      da = tmp;
    }

    OPENMS_POSTCONDITION( std::adjacent_find(spec.getMZArray()->data.begin(),
           spec.getMZArray()->data.end(), std::greater<double>()) == spec.getMZArray()->data.end(),
           "Postcondition violated: m/z vector needs to be sorted!" )
  }
}

namespace OpenMS
{

  /// Constructor
  OpenSwathScoring::OpenSwathScoring() :
    rt_normalization_factor_(1.0),
    spacing_for_spectra_resampling_(0.005),
    add_up_spectra_(1),
    spectra_addition_method_("simple"),
<<<<<<< HEAD
    spacing_for_spectra_resampling_(0.005)
=======
    im_drift_extra_pcnt_(0.0)
>>>>>>> 8cc4e889
  {
  }

  /// Destructor
  OpenSwathScoring::~OpenSwathScoring()
  {
  }

  void OpenSwathScoring::initialize(double rt_normalization_factor,
                                    int add_up_spectra,
                                    double spacing_for_spectra_resampling,
<<<<<<< HEAD
                                    const OpenSwath_Scores_Usage& su,
=======
                                    const double drift_extra,
                                    const OpenSwath_Scores_Usage & su,
>>>>>>> 8cc4e889
                                    const std::string& spectrum_addition_method)
  {
    this->rt_normalization_factor_ = rt_normalization_factor;
    this->add_up_spectra_ = add_up_spectra;
    this->spectra_addition_method_ = spectrum_addition_method;
<<<<<<< HEAD
=======
    this->im_drift_extra_pcnt_ = drift_extra;
>>>>>>> 8cc4e889
    this->spacing_for_spectra_resampling_ = spacing_for_spectra_resampling;
    this->su_ = su;
  }

  void OpenSwathScoring::calculateDIAScores(OpenSwath::IMRMFeature* imrmfeature,
                                            const std::vector<TransitionType>& transitions,
                                            const std::vector<OpenSwath::SwathMap>& swath_maps,
                                            OpenSwath::SpectrumAccessPtr ms1_map,
                                            OpenMS::DIAScoring& diascoring,
                                            const CompoundType& compound,
                                            OpenSwath_Scores& scores,
                                            std::vector<double>& masserror_ppm,
                                            const double drift_lower,
                                            const double drift_upper,
                                            const double drift_target)
  {
    OPENMS_PRECONDITION(imrmfeature != nullptr, "Feature to be scored cannot be null");
    OPENMS_PRECONDITION(transitions.size() > 0, "There needs to be at least one transition.");
    OPENMS_PRECONDITION(swath_maps.size() > 0, "There needs to be at least one swath map.");

    // Identify corresponding SONAR maps (if more than one map is used)
    std::vector<OpenSwath::SwathMap> used_swath_maps;
    if (swath_maps.size() > 1 || transitions.empty())
    {
      double precursor_mz = transitions[0].getPrecursorMZ();
      for (size_t i = 0; i < swath_maps.size(); ++i)
      {
        if (swath_maps[i].ms1) {continue;} // skip MS1
        if (precursor_mz > swath_maps[i].lower && precursor_mz < swath_maps[i].upper)
        {
          used_swath_maps.push_back(swath_maps[i]);
        }
      }
    }
    else
    {
      used_swath_maps = swath_maps;
    }

    std::vector<double> normalized_library_intensity;
    getNormalized_library_intensities_(transitions, normalized_library_intensity);

    // find spectrum that is closest to the apex of the peak using binary search
    OpenSwath::SpectrumPtr spectrum = fetchSpectrumSwath(used_swath_maps, imrmfeature->getRT(), add_up_spectra_, drift_lower, drift_upper);

    // calculate drift extraction width for current spectrum (with some extra for cross-correlation)
    double drift_width = fabs(drift_upper - drift_lower);
    double drift_lower_used = drift_lower - drift_width * im_drift_extra_pcnt_;
    double drift_upper_used = drift_upper + drift_width * im_drift_extra_pcnt_;

    // score drift time dimension
    if (drift_upper > 0 && su_.use_im_scores)
    {
      double dia_extract_window_ = (double)diascoring.getParameters().getValue("dia_extraction_window");
      bool dia_extraction_ppm_ = diascoring.getParameters().getValue("dia_extraction_unit") == "ppm";
      auto drift_spectrum = fetchSpectrumSwath(used_swath_maps, imrmfeature->getRT(), add_up_spectra_, drift_lower_used, drift_upper_used);
      IonMobilityScoring::driftScoring(drift_spectrum, transitions, scores,
                                       drift_lower, drift_upper, drift_target,
                                       dia_extract_window_, dia_extraction_ppm_,
                                       false, im_drift_extra_pcnt_);
    }

    // Mass deviation score
    diascoring.dia_massdiff_score(transitions, spectrum, normalized_library_intensity, scores.massdev_score, scores.weighted_massdev_score, masserror_ppm);

    // DIA dotproduct and manhattan score based on library intensity
    diascoring.score_with_isotopes(spectrum, transitions, scores.dotprod_score_dia, scores.manhatt_score_dia);

    // Isotope correlation / overlap score: Is this peak part of an
    // isotopic pattern or is it the monoisotopic peak in an isotopic
    // pattern?
    // Currently this is computed for an averagine model of a peptide so its
    // not optimal for metabolites - but better than nothing, given that for
    // most fragments we dont really know their composition
    diascoring.dia_isotope_scores(transitions, spectrum, imrmfeature, scores.isotope_correlation, scores.isotope_overlap);

    // Peptide-specific scores
    if (compound.isPeptide())
    {
      // Presence of b/y series score
      OpenMS::AASequence aas;
      int by_charge_state = 1; // for which charge states should we check b/y series
      OpenSwathDataAccessHelper::convertPeptideToAASequence(compound, aas);
      diascoring.dia_by_ion_score(spectrum, aas, by_charge_state, scores.bseries_score, scores.yseries_score);
    }

    if (ms1_map && ms1_map->getNrSpectra() > 0) 
    {
      double precursor_mz = transitions[0].precursor_mz;
      double rt = imrmfeature->getRT();

      calculatePrecursorDIAScores(ms1_map, diascoring, precursor_mz, rt, compound, scores, drift_lower, drift_upper);

      if (drift_upper > 0 && su_.use_im_scores)
      {
        double dia_extract_window_ = (double)diascoring.getParameters().getValue("dia_extraction_window");
        bool dia_extraction_ppm_ = diascoring.getParameters().getValue("dia_extraction_unit") == "ppm";
        IonMobilityScoring::driftScoringMS1( fetchSpectrumSwath(ms1_map, imrmfeature->getRT(), add_up_spectra_, drift_lower_used, drift_upper_used),
            transitions, scores, drift_lower, drift_upper, drift_target, dia_extract_window_, dia_extraction_ppm_, false, im_drift_extra_pcnt_);

        IonMobilityScoring::driftScoringMS1Contrast(
            fetchSpectrumSwath(used_swath_maps, imrmfeature->getRT(), add_up_spectra_, drift_lower_used, drift_upper_used),
            fetchSpectrumSwath(ms1_map, imrmfeature->getRT(), add_up_spectra_, drift_lower, drift_upper),
            transitions, scores, drift_lower, drift_upper, dia_extract_window_, dia_extraction_ppm_, im_drift_extra_pcnt_);
      }
    }

  }

  void OpenSwathScoring::calculatePrecursorDIAScores(OpenSwath::SpectrumAccessPtr ms1_map, 
                                   OpenMS::DIAScoring & diascoring, 
                                   double precursor_mz, 
                                   double rt, 
                                   const CompoundType& compound, 
                                   OpenSwath_Scores & scores,
                                   double drift_lower, double drift_upper)
  {
    // Compute precursor-level scores:
    // - compute mass difference in ppm
    // - compute isotopic pattern score
    if (ms1_map && ms1_map->getNrSpectra() > 0)
    {
      OpenSwath::SpectrumPtr ms1_spectrum = fetchSpectrumSwath(ms1_map, rt, add_up_spectra_, drift_lower, drift_upper);
      diascoring.dia_ms1_massdiff_score(precursor_mz, ms1_spectrum, scores.ms1_ppm_score);

      // derive precursor charge state (get from data if possible)
      int precursor_charge = 1;
      if (compound.getChargeState() != 0) 
      {
        precursor_charge = compound.getChargeState();
      }

      if (compound.isPeptide())
      {
        diascoring.dia_ms1_isotope_scores(precursor_mz, ms1_spectrum,
                                          precursor_charge, scores.ms1_isotope_correlation,
                                          scores.ms1_isotope_overlap);
      }
      else
      {
        diascoring.dia_ms1_isotope_scores(precursor_mz, ms1_spectrum,
                                          precursor_charge, scores.ms1_isotope_correlation,
                                          scores.ms1_isotope_overlap, compound.sum_formula);
      }
    }
  }

  void OpenSwathScoring::calculateDIAIdScores(OpenSwath::IMRMFeature* imrmfeature,
                                              const TransitionType & transition,
                                              const std::vector<OpenSwath::SwathMap> swath_maps,
                                              OpenMS::DIAScoring & diascoring,
                                              OpenSwath_Scores & scores,
                                              double drift_lower, double drift_upper)
  {
    OPENMS_PRECONDITION(imrmfeature != nullptr, "Feature to be scored cannot be null");
    OPENMS_PRECONDITION(swath_maps.size() > 0, "There needs to be at least one swath map.");

    // Identify corresponding SONAR maps (if more than one map is used)
    std::vector<OpenSwath::SwathMap> used_swath_maps;
    if (swath_maps.size() > 1)
    {
      double precursor_mz = transition.getPrecursorMZ();
      for (size_t i = 0; i < swath_maps.size(); ++i)
      {
        if (swath_maps[i].ms1) {continue;} // skip MS1
        if (precursor_mz > swath_maps[i].lower && precursor_mz < swath_maps[i].upper)
        {
          used_swath_maps.push_back(swath_maps[i]);
        }
      }
    }
    else
    {
      used_swath_maps = swath_maps;
    }

    // find spectrum that is closest to the apex of the peak using binary search
    OpenSwath::SpectrumPtr spectrum = fetchSpectrumSwath(used_swath_maps, imrmfeature->getRT(), add_up_spectra_, drift_lower, drift_upper);

    // If no charge is given, we assume it to be 1
    int putative_product_charge = 1;
    if (transition.getProductChargeState() > 0)
    {
      putative_product_charge = transition.getProductChargeState();
    }

    // Isotope correlation / overlap score: Is this peak part of an
    // isotopic pattern or is it the monoisotopic peak in an isotopic
    // pattern?
    diascoring.dia_ms1_isotope_scores(transition.getProductMZ(), spectrum, putative_product_charge, scores.isotope_correlation, scores.isotope_overlap);
    // Mass deviation score
    diascoring.dia_ms1_massdiff_score(transition.getProductMZ(), spectrum, scores.massdev_score);
  }

  void OpenSwathScoring::calculateChromatographicScores(
        OpenSwath::IMRMFeature* imrmfeature,
        const std::vector<std::string>& native_ids,
        const std::vector<std::string>& precursor_ids,
        const std::vector<double>& normalized_library_intensity,
        std::vector<OpenSwath::ISignalToNoisePtr>& signal_noise_estimators,
        OpenSwath_Scores & scores)
  {
    OPENMS_PRECONDITION(imrmfeature != nullptr, "Feature to be scored cannot be null");
    OpenSwath::MRMScoring mrmscore_;
    if (su_.use_coelution_score_ || su_.use_shape_score_ || (imrmfeature->getPrecursorIDs().size() > 0 && su_.use_ms1_correlation))
      mrmscore_.initializeXCorrMatrix(imrmfeature, native_ids);

    // XCorr score (coelution)
    if (su_.use_coelution_score_)
    {
      scores.xcorr_coelution_score = mrmscore_.calcXcorrCoelutionScore();
      scores.weighted_coelution_score = mrmscore_.calcXcorrCoelutionWeightedScore(normalized_library_intensity);
    }

    // XCorr score (shape)
    // mean over the intensities at the max of the crosscorrelation
    // FEATURE : weigh by the intensity as done by mQuest
    // FEATURE : normalize with the intensity at the peak group apex?
    if (su_.use_shape_score_)
    {
      scores.xcorr_shape_score = mrmscore_.calcXcorrShapeScore();
      scores.weighted_xcorr_shape = mrmscore_.calcXcorrShapeWeightedScore(normalized_library_intensity);
    }

    // check that the MS1 feature is present and that the MS1 correlation should be calculated
    if (imrmfeature->getPrecursorIDs().size() > 0 && su_.use_ms1_correlation)
    {
      // we need at least two precursor isotopes
      if (precursor_ids.size() > 1)
      {
        mrmscore_.initializeXCorrPrecursorMatrix(imrmfeature, precursor_ids);
        scores.ms1_xcorr_coelution_score = mrmscore_.calcXcorrPrecursorCoelutionScore();
        scores.ms1_xcorr_shape_score = mrmscore_.calcXcorrPrecursorShapeScore();
      }
      mrmscore_.initializeXCorrPrecursorContrastMatrix(imrmfeature, precursor_ids, native_ids); // perform cross-correlation on monoisotopic precursor
      scores.ms1_xcorr_coelution_contrast_score = mrmscore_.calcXcorrPrecursorContrastCoelutionScore();
      scores.ms1_xcorr_shape_contrast_score = mrmscore_.calcXcorrPrecursorContrastShapeScore();

      mrmscore_.initializeXCorrPrecursorCombinedMatrix(imrmfeature, precursor_ids, native_ids); // perform cross-correlation on monoisotopic precursor
      scores.ms1_xcorr_coelution_combined_score = mrmscore_.calcXcorrPrecursorCombinedCoelutionScore();
      scores.ms1_xcorr_shape_combined_score = mrmscore_.calcXcorrPrecursorCombinedShapeScore();
    }

    if (su_.use_nr_peaks_score_)
    {
      scores.nr_peaks = boost::numeric_cast<int>(imrmfeature->size());
    }

    // Signal to noise scoring
    if (su_.use_sn_score_)
    {
      scores.sn_ratio = mrmscore_.calcSNScore(imrmfeature, signal_noise_estimators);
      // everything below S/N 1 can be set to zero (and the log safely applied)
      if (scores.sn_ratio < 1)
      { 
        scores.log_sn_score = 0;
      }
      else
      {
        scores.log_sn_score = std::log(scores.sn_ratio);
      }
    }

    // Mutual information scoring
    if (su_.use_mi_score_)
    {
      mrmscore_.initializeMIMatrix(imrmfeature, native_ids);
      scores.mi_score = mrmscore_.calcMIScore();
      scores.weighted_mi_score = mrmscore_.calcMIWeightedScore(normalized_library_intensity);
    }

    // check that the MS1 feature is present and that the MS1 MI should be calculated
    if (imrmfeature->getPrecursorIDs().size() > 0 && su_.use_ms1_mi)
    {
      // we need at least two precursor isotopes
      if (precursor_ids.size() > 1)
      {
        mrmscore_.initializeMIPrecursorMatrix(imrmfeature, precursor_ids);
        scores.ms1_mi_score = mrmscore_.calcMIPrecursorScore();
      }
      mrmscore_.initializeMIPrecursorContrastMatrix(imrmfeature, precursor_ids, native_ids);
      scores.ms1_mi_contrast_score = mrmscore_.calcMIPrecursorContrastScore();

      mrmscore_.initializeMIPrecursorCombinedMatrix(imrmfeature, precursor_ids, native_ids);
      scores.ms1_mi_combined_score = mrmscore_.calcMIPrecursorCombinedScore();
    }
  }

  void OpenSwathScoring::calculateChromatographicIdScores(
        OpenSwath::IMRMFeature* imrmfeature,
        const std::vector<std::string>& native_ids_identification,
        const std::vector<std::string>& native_ids_detection,
        std::vector<OpenSwath::ISignalToNoisePtr>& signal_noise_estimators,
        OpenSwath_Ind_Scores & idscores)
  {
    OPENMS_PRECONDITION(imrmfeature != nullptr, "Feature to be scored cannot be null");
    OpenSwath::MRMScoring mrmscore_;
    mrmscore_.initializeXCorrContrastMatrix(imrmfeature, native_ids_identification, native_ids_detection);

    if (su_.use_coelution_score_)
    {
      idscores.ind_xcorr_coelution_score = mrmscore_.calcSeparateXcorrContrastCoelutionScore();
    }

    if (su_.use_shape_score_)
    {
      idscores.ind_xcorr_shape_score = mrmscore_.calcSeparateXcorrContrastShapeScore();
    }

    // Signal to noise scoring
    if (su_.use_sn_score_)
    {
      idscores.ind_log_sn_score = mrmscore_.calcSeparateSNScore(imrmfeature, signal_noise_estimators);
    }

    // Mutual information scoring
    if (su_.use_mi_score_)
    {
      mrmscore_.initializeMIContrastMatrix(imrmfeature, native_ids_identification, native_ids_detection);
      idscores.ind_mi_score = mrmscore_.calcSeparateMIContrastScore();
    }
  }

  void OpenSwathScoring::calculateLibraryScores(
        OpenSwath::IMRMFeature* imrmfeature,
        const std::vector<TransitionType> & transitions,
        const CompoundType& pep,
        const double normalized_feature_rt,
        OpenSwath_Scores & scores)
  {
    OPENMS_PRECONDITION(imrmfeature != nullptr, "Feature to be scored cannot be null");
    std::vector<double> normalized_library_intensity;
    getNormalized_library_intensities_(transitions, normalized_library_intensity);

    std::vector<std::string> native_ids;
    OpenSwath::MRMScoring mrmscore_;
    for (Size i = 0; i < transitions.size(); i++) {native_ids.push_back(transitions[i].getNativeID());}

    if (su_.use_library_score_)
    {
      mrmscore_.calcLibraryScore(imrmfeature, transitions,
          scores.library_corr, scores.library_norm_manhattan, scores.library_manhattan,
          scores.library_dotprod, scores.library_sangle, scores.library_rootmeansquare);
    }

    // Retention time score
    if (su_.use_rt_score_)
    {
      // rt score is delta iRT
      double normalized_experimental_rt = normalized_feature_rt;
      double rt_score = mrmscore_.calcRTScore(pep, normalized_experimental_rt);

      scores.normalized_experimental_rt = normalized_experimental_rt;
      scores.raw_rt_score = rt_score;
      scores.norm_rt_score = rt_score / rt_normalization_factor_;
    }
  }

  void OpenSwathScoring::getNormalized_library_intensities_(const std::vector<TransitionType> & transitions,
                                                            std::vector<double>& normalized_library_intensity)
  {
    normalized_library_intensity.clear();
    for (Size i = 0; i < transitions.size(); i++)
    {
      normalized_library_intensity.push_back(transitions[i].getLibraryIntensity());
    }
    for (Size i = 0; i < normalized_library_intensity.size(); i++)
    {
      // the library intensity should never be below zero
      if (normalized_library_intensity[i] < 0.0) { normalized_library_intensity[i] = 0.0; }
    }
    OpenSwath::Scoring::normalize_sum(&normalized_library_intensity[0], boost::numeric_cast<int>(normalized_library_intensity.size()));
  }

  OpenSwath::SpectrumPtr OpenSwathScoring::fetchSpectrumSwath(OpenSwath::SpectrumAccessPtr swath_map,
                                                              double RT, int nr_spectra_to_add, const double drift_lower, const double drift_upper)
  {
    return getAddedSpectra_(swath_map, RT, nr_spectra_to_add, drift_lower, drift_upper);
  }

  OpenSwath::SpectrumPtr OpenSwathScoring::fetchSpectrumSwath(std::vector<OpenSwath::SwathMap> swath_maps,
                                                              double RT, int nr_spectra_to_add, const double drift_lower, const double drift_upper)
  {
    if (swath_maps.size() == 1)
    {
      return getAddedSpectra_(swath_maps[0].sptr, RT, nr_spectra_to_add, drift_lower, drift_upper);
    }
    else
    {
      // multiple SWATH maps for a single precursor -> this is SONAR data
      std::vector<OpenSwath::SpectrumPtr> all_spectra;
      for (size_t i = 0; i < swath_maps.size(); ++i)
      {
        OpenSwath::SpectrumPtr spec = getAddedSpectra_(swath_maps[i].sptr, RT, nr_spectra_to_add, drift_lower, drift_upper);
        all_spectra.push_back(spec);
      }
      OpenSwath::SpectrumPtr spectrum_ = SpectrumAddition::addUpSpectra(all_spectra, spacing_for_spectra_resampling_, true);
      return spectrum_;
    }
  }

  OpenSwath::SpectrumPtr filterByDrift(const OpenSwath::SpectrumPtr input, const double drift_lower, const double drift_upper)
  {
    OPENMS_PRECONDITION(drift_upper > 0, "Cannot filter by drift time if upper value is less or equal to zero");
    //OPENMS_PRECONDITION(input->getDriftTimeArray() != nullptr, "Cannot filter by drift time if no drift time is available.");

    if (input->getDriftTimeArray() == nullptr)
    {
      std::cerr << "Warning: Cannot filter by drift time if no drift time is available.\n";
      return input;
    }
      
    OpenSwath::SpectrumPtr output(new OpenSwath::Spectrum);

    OpenSwath::BinaryDataArrayPtr mz_arr = input->getMZArray();
    OpenSwath::BinaryDataArrayPtr int_arr = input->getIntensityArray();
    OpenSwath::BinaryDataArrayPtr im_arr = input->getDriftTimeArray();

    std::vector<double>::const_iterator mz_it = mz_arr->data.begin();
    std::vector<double>::const_iterator int_it = int_arr->data.begin();
    std::vector<double>::const_iterator im_it = im_arr->data.begin();
    std::vector<double>::const_iterator mz_end = mz_arr->data.end();

    OpenSwath::BinaryDataArrayPtr mz_arr_out(new OpenSwath::BinaryDataArray);
    OpenSwath::BinaryDataArrayPtr intens_arr_out(new OpenSwath::BinaryDataArray);
    OpenSwath::BinaryDataArrayPtr im_arr_out(new OpenSwath::BinaryDataArray);
    im_arr_out->description = im_arr->description;

    size_t n = mz_arr->data.size();
    im_arr_out->data.reserve(n);
    while (mz_it != mz_end)
    {
      if (*im_it > drift_lower && *im_it < drift_upper)
      {
        mz_arr_out->data.push_back( *mz_it );
        intens_arr_out->data.push_back( *int_it );
        im_arr_out->data.push_back( *im_it );
      }
      ++mz_it;
      ++int_it;
      ++im_it;
    }
    output->setMZArray(mz_arr_out);
    output->setIntensityArray(intens_arr_out);
    output->getDataArrays().push_back(im_arr_out);
    return output;
  }


  OpenSwath::SpectrumPtr OpenSwathScoring::getAddedSpectra_(OpenSwath::SpectrumAccessPtr swath_map,
                                                            double RT, int nr_spectra_to_add, const double drift_lower, const double drift_upper)
  {
    std::vector<std::size_t> indices = swath_map->getSpectraByRT(RT, 0.0);
    OpenSwath::SpectrumPtr added_spec(new OpenSwath::Spectrum);
<<<<<<< HEAD
    added_spec->getDataArrays().push_back( OpenSwath::BinaryDataArrayPtr(new OpenSwath::BinaryDataArray) );
    added_spec->getDataArrays().back()->description = "Ion Mobility";

=======
>>>>>>> 8cc4e889
    if (indices.empty() )
    {
      return added_spec;
    }
    int closest_idx = boost::numeric_cast<int>(indices[0]);
    if (indices[0] != 0 &&
        std::fabs(swath_map->getSpectrumMetaById(boost::numeric_cast<int>(indices[0]) - 1).RT - RT) <
        std::fabs(swath_map->getSpectrumMetaById(boost::numeric_cast<int>(indices[0])).RT - RT))
    {
      closest_idx--;
    }

    if (nr_spectra_to_add == 1)
    {
      added_spec = swath_map->getSpectrumById(closest_idx);
      if (drift_upper > 0) 
      {
        added_spec = filterByDrift(added_spec, drift_lower, drift_upper);
      }
    }
    else
    {
      std::vector<OpenSwath::SpectrumPtr> all_spectra;
      // always add the spectrum 0, then add those right and left
      all_spectra.push_back(swath_map->getSpectrumById(closest_idx));
      for (int i = 1; i <= nr_spectra_to_add / 2; i++) // cast to int is intended!
      {
        if (closest_idx - i >= 0)
        {
          all_spectra.push_back(swath_map->getSpectrumById(closest_idx - i));
        }
        if (closest_idx + i < (int)swath_map->getNrSpectra())
        {
          all_spectra.push_back(swath_map->getSpectrumById(closest_idx + i));
        }
      }

      // Filter all spectra by drift time before further processing
      if (drift_upper > 0) 
      {
        for (auto& s: all_spectra) s = filterByDrift(s, drift_lower, drift_upper);
      }

      // add up all spectra
      if (spectra_addition_method_ == "simple")
      {
<<<<<<< HEAD
=======

>>>>>>> 8cc4e889
        // Ensure that we have the same number of data arrays as in the input spectrum
        if (!all_spectra.empty() && all_spectra[0]->getDataArrays().size() > 2)
        {
          for (Size k = 2; k < all_spectra[0]->getDataArrays().size(); k++)
          {
            OpenSwath::BinaryDataArrayPtr tmp (new OpenSwath::BinaryDataArray());
            tmp->description = all_spectra[0]->getDataArrays()[k]->description;
            added_spec->getDataArrays().push_back(tmp);
          }
        }

        // Simply add up data and sort in the end
        for (const auto& s : all_spectra)
        {
          for (Size k = 0; k < s->getDataArrays().size(); k++)
          {
            auto& v1 = added_spec->getDataArrays()[k]->data;
            auto& v2 = s->getDataArrays()[k]->data;

            v1.reserve( v1.size() + v2.size() ); 
            v1.insert( v1.end(), v2.begin(), v2.end() );
          }
        }
<<<<<<< HEAD
        sortSpectrumByMZ(*added_spec);
=======
        sortSpectrumByMZ(added_spec);
>>>>>>> 8cc4e889
      }
      else
      {
        added_spec = SpectrumAddition::addUpSpectra(all_spectra, spacing_for_spectra_resampling_, true);
      }
    }

    OPENMS_POSTCONDITION( std::adjacent_find(added_spec->getMZArray()->data.begin(),
           added_spec->getMZArray()->data.end(), std::greater<double>()) == added_spec->getMZArray()->data.end(),
           "Postcondition violated: m/z vector needs to be sorted!" )

    return added_spec;
  }

}
<|MERGE_RESOLUTION|>--- conflicted
+++ resolved
@@ -52,47 +52,6 @@
 
 namespace OpenMS
 {
-  void sortSpectrumByMZ(OpenSwath::SpectrumPtr spec)
-  {
-    //sort index list
-    std::vector<std::pair<double, Size> > sorted_indices;
-    sorted_indices.reserve(spec->getMZArray()->data.size());
-    auto mz_it = spec->getMZArray()->data.begin();
-    for (Size i = 0; i < spec->getMZArray()->data.size(); ++i)
-    {
-      sorted_indices.push_back(std::make_pair(*mz_it, i));
-      ++mz_it;
-    }
-    std::stable_sort(sorted_indices.begin(), sorted_indices.end(), PairComparatorFirstElement<std::pair<double, Size> >());
-
-    // extract list of indices
-    std::vector<Size> select_indices;
-    select_indices.reserve(sorted_indices.size());
-    for (Size i = 0; i < sorted_indices.size(); ++i)
-    {
-      select_indices.push_back(sorted_indices[i].second);
-    }
-
-    for (auto& da : spec->getDataArrays() )
-    {
-      OpenSwath::BinaryDataArrayPtr tmp(new OpenSwath::BinaryDataArray);
-      tmp->description = da->description;
-      tmp->data.reserve(select_indices.size());
-      for (Size i = 0; i < select_indices.size(); ++i)
-      {
-        tmp->data.push_back( da->data[ select_indices[i] ] );
-      }
-      da = tmp;
-    }
-
-    OPENMS_POSTCONDITION( std::adjacent_find(spec->getMZArray()->data.begin(),
-           spec->getMZArray()->data.end(), std::greater<double>()) == spec->getMZArray()->data.end(),
-           "Postcondition violated: m/z vector needs to be sorted!" )
-  }
-}
-
-namespace OpenMS
-{
 
   void sortSpectrumByMZ(OpenSwath::Spectrum& spec)
   {
@@ -143,11 +102,7 @@
     spacing_for_spectra_resampling_(0.005),
     add_up_spectra_(1),
     spectra_addition_method_("simple"),
-<<<<<<< HEAD
-    spacing_for_spectra_resampling_(0.005)
-=======
     im_drift_extra_pcnt_(0.0)
->>>>>>> 8cc4e889
   {
   }
 
@@ -159,21 +114,14 @@
   void OpenSwathScoring::initialize(double rt_normalization_factor,
                                     int add_up_spectra,
                                     double spacing_for_spectra_resampling,
-<<<<<<< HEAD
-                                    const OpenSwath_Scores_Usage& su,
-=======
                                     const double drift_extra,
                                     const OpenSwath_Scores_Usage & su,
->>>>>>> 8cc4e889
                                     const std::string& spectrum_addition_method)
   {
     this->rt_normalization_factor_ = rt_normalization_factor;
     this->add_up_spectra_ = add_up_spectra;
     this->spectra_addition_method_ = spectrum_addition_method;
-<<<<<<< HEAD
-=======
     this->im_drift_extra_pcnt_ = drift_extra;
->>>>>>> 8cc4e889
     this->spacing_for_spectra_resampling_ = spacing_for_spectra_resampling;
     this->su_ = su;
   }
@@ -628,12 +576,9 @@
   {
     std::vector<std::size_t> indices = swath_map->getSpectraByRT(RT, 0.0);
     OpenSwath::SpectrumPtr added_spec(new OpenSwath::Spectrum);
-<<<<<<< HEAD
     added_spec->getDataArrays().push_back( OpenSwath::BinaryDataArrayPtr(new OpenSwath::BinaryDataArray) );
     added_spec->getDataArrays().back()->description = "Ion Mobility";
 
-=======
->>>>>>> 8cc4e889
     if (indices.empty() )
     {
       return added_spec;
@@ -680,10 +625,6 @@
       // add up all spectra
       if (spectra_addition_method_ == "simple")
       {
-<<<<<<< HEAD
-=======
-
->>>>>>> 8cc4e889
         // Ensure that we have the same number of data arrays as in the input spectrum
         if (!all_spectra.empty() && all_spectra[0]->getDataArrays().size() > 2)
         {
@@ -707,11 +648,7 @@
             v1.insert( v1.end(), v2.begin(), v2.end() );
           }
         }
-<<<<<<< HEAD
         sortSpectrumByMZ(*added_spec);
-=======
-        sortSpectrumByMZ(added_spec);
->>>>>>> 8cc4e889
       }
       else
       {
