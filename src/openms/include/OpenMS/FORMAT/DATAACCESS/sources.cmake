--- conflicted
+++ resolved
@@ -3,16 +3,7 @@
 
 ### list all header files of the directory here
 set(sources_list_h
-<<<<<<< HEAD
-CsiFingerIdMzTabWriter.h
-MSDataWritingConsumer.h
-MSDataTransformingConsumer.h
-MSDataCachedConsumer.h
-MSDataChainingConsumer.h
-NoopMSDataConsumer.h
-SwathFileConsumer.h
-SiriusMzTabWriter.h
-=======
+  CsiFingerIdMzTabWriter.h
   MSDataAggregatingConsumer.h
   MSDataCachedConsumer.h
   MSDataChainingConsumer.h
@@ -21,8 +12,8 @@
   MSDataTransformingConsumer.h
   MSDataWritingConsumer.h
   NoopMSDataConsumer.h
+  SiriusMzTabWriter.h
   SwathFileConsumer.h
->>>>>>> 376e8e47
 )
 
 ### add path to the filenames
