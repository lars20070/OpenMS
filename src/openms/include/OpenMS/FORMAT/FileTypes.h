// --------------------------------------------------------------------------
//                   OpenMS -- Open-Source Mass Spectrometry
// --------------------------------------------------------------------------
// Copyright The OpenMS Team -- Eberhard Karls University Tuebingen,
// ETH Zurich, and Freie Universitaet Berlin 2002-2016.
//
// This software is released under a three-clause BSD license:
//  * Redistributions of source code must retain the above copyright
//    notice, this list of conditions and the following disclaimer.
//  * Redistributions in binary form must reproduce the above copyright
//    notice, this list of conditions and the following disclaimer in the
//    documentation and/or other materials provided with the distribution.
//  * Neither the name of any author or any participating institution
//    may be used to endorse or promote products derived from this software
//    without specific prior written permission.
// For a full list of authors, refer to the file AUTHORS.
// --------------------------------------------------------------------------
// THIS SOFTWARE IS PROVIDED BY THE COPYRIGHT HOLDERS AND CONTRIBUTORS "AS IS"
// AND ANY EXPRESS OR IMPLIED WARRANTIES, INCLUDING, BUT NOT LIMITED TO, THE
// IMPLIED WARRANTIES OF MERCHANTABILITY AND FITNESS FOR A PARTICULAR PURPOSE
// ARE DISCLAIMED. IN NO EVENT SHALL ANY OF THE AUTHORS OR THE CONTRIBUTING
// INSTITUTIONS BE LIABLE FOR ANY DIRECT, INDIRECT, INCIDENTAL, SPECIAL,
// EXEMPLARY, OR CONSEQUENTIAL DAMAGES (INCLUDING, BUT NOT LIMITED TO,
// PROCUREMENT OF SUBSTITUTE GOODS OR SERVICES; LOSS OF USE, DATA, OR PROFITS;
// OR BUSINESS INTERRUPTION) HOWEVER CAUSED AND ON ANY THEORY OF LIABILITY,
// WHETHER IN CONTRACT, STRICT LIABILITY, OR TORT (INCLUDING NEGLIGENCE OR
// OTHERWISE) ARISING IN ANY WAY OUT OF THE USE OF THIS SOFTWARE, EVEN IF
// ADVISED OF THE POSSIBILITY OF SUCH DAMAGE.
//
// --------------------------------------------------------------------------
// $Maintainer: Timo Sachsenberg $
// $Authors: Andreas Bertsch, Marc Sturm, Stephan Aiche $
// --------------------------------------------------------------------------

#ifndef OPENMS_FORMAT_FILETYPES_H
#define OPENMS_FORMAT_FILETYPES_H

#include <OpenMS/config.h>
#include <OpenMS/DATASTRUCTURES/String.h>

#include <string>
#include <map>

namespace OpenMS
{
  /**
    @brief Centralizes the file types recognized by FileHandler.

    FileType separate from FileHandler to avoid circular inclusions by DocumentIdentifier, ExperimentalSettings
    and FileHandler and respective fileclasses (e.g. DTA2DFile).

    @ingroup FileIO
  */
  struct OPENMS_DLLAPI FileTypes
  {
    //NOTE: if you change/add something here, do not forget to change FileTypes::initializeMap_

    ///Actual file types enum.
    enum Type
    {
      UNKNOWN,            ///< Unknown file extension
      DTA,                ///< DTA file (.dta)
      DTA2D,              ///< DTA2D file (.dta2d)
      MZDATA,             ///< MzData file (.mzData)
      MZXML,              ///< MzXML file (.mzXML)
      FEATUREXML,         ///< %OpenMS feature file (.featureXML)
      IDXML,              ///< %OpenMS identification format (.idXML)
      CONSENSUSXML,       ///< %OpenMS consensus map format (.consensusXML)
      MGF,                ///< Mascot Generic Format (.mgf)
      INI,                ///< %OpenMS parameters file (.ini)
      TOPPAS,             ///< %OpenMS parameters file with workflow information (.toppas)
      TRANSFORMATIONXML,  ///< Transformation description file (.trafoXML)
      MZML,               ///< MzML file (.mzML)
      CACHEDMZML,         ///< CachedMzML file (.cachedmzML)
      MS2,                ///< MS2 file (.ms2)
      PEPXML,             ///< TPP pepXML file (.pepXML)
      PROTXML,            ///< TPP protXML file (.protXML)
      MZIDENTML,          ///< mzIdentML (HUPO PSI AnalysisXML followup format) (.mzid)
      MZQUANTML,          ///< mzQuantML (HUPO PSI AnalysisXML followup format) (.mzq)
      QCML,               ///< qcML (will undergo standardisation maybe) (.qcml)
      GELML,              ///< GelML (HUPO PSI format) (.gelML)
      TRAML,              ///< TraML (HUPO PSI format) for transitions (.traML)
      MSP,                ///< NIST spectra library file format (.msp)
      OMSSAXML,           ///< OMSSA XML file format for peptide identifications (.xml)
      MASCOTXML,          ///< Mascot XML file format for peptide identifications (.xml)
      PNG,                ///< Portable Network Graphics (.png)
      XMASS,              ///< XMass Analysis file (fid)
      TSV,                ///< msInspect file (.tsv)
      PEPLIST,            ///< specArray file (.peplist)
      HARDKLOER,          ///< hardkloer file (.hardkloer)
      KROENIK,            ///< kroenik file (.kroenik)
      FASTA,              ///< FASTA file (.fasta)
      EDTA,               ///< enhanced comma separated files (RT, m/z, Intensity, [meta])
      CSV,                ///< general comma separated files format (might also be tab or space separated!!!), data should be regular, i.e. matrix form
      TXT,                ///< any text format, which has only loose definition of what it actually contains -- thus it is usually hard to say where the file actually came from (e.g. PepNovo).
      OBO,                ///< Controlled Vocabulary format
      HTML,               ///< any HTML format
      XML,                ///< any XML format
      ANALYSISXML,        ///< analysisXML format
      XSD,                ///< XSD schema format
      PSQ,                ///< NCBI binary blast db
      MRM,                ///< SpectraST MRM List
      PSMS,               ///< Percolator tab-delimited output (PSM level)
<<<<<<< HEAD
      PIN,                ///< Percolator tab-delimited input (PSM level)
=======
      PARAMXML,           ///< internal format for writing and reading parameters (also used as part of CTD)
>>>>>>> cc131349
      SIZE_OF_TYPE        ///< No file type. Simply stores the number of types
    };

    /// Returns the name/extension of the type.
    static String typeToName(Type type);

    /// Returns the mzML name (TODO: switch to accession since they are more stable!)
    static String typeToMZML(Type type);

    /// Converts a file type name into a Type
    static Type nameToType(const String& name);

private:
    /// Maps the FileType::Type to the preferred extension.
    static const std::map<Type, String> name_of_types_;
    
    /// Maps the FileType::Type to the preferred mzML CV name.
    static const std::map<Type, String> name_of_MZMLtypes_;

    /// Initializer for the file extension map.
    static std::map<Type, String> initializeMap_();

    /// Initializer for the file extension map.
    static std::map<Type, String> initializeMZMLMap_();

  };

} //namespace OpenMS

#endif //OPENMS_FORMAT_FILETYPES_H<|MERGE_RESOLUTION|>--- conflicted
+++ resolved
@@ -101,11 +101,8 @@
       PSQ,                ///< NCBI binary blast db
       MRM,                ///< SpectraST MRM List
       PSMS,               ///< Percolator tab-delimited output (PSM level)
-<<<<<<< HEAD
       PIN,                ///< Percolator tab-delimited input (PSM level)
-=======
       PARAMXML,           ///< internal format for writing and reading parameters (also used as part of CTD)
->>>>>>> cc131349
       SIZE_OF_TYPE        ///< No file type. Simply stores the number of types
     };
 
