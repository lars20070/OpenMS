--- conflicted
+++ resolved
@@ -109,11 +109,7 @@
 
         if (d_rt > rt_max_ || d_mz > mz_max_)
         {
-<<<<<<< HEAD
-            return 0;
-=======
           return 0;
->>>>>>> a555a50b
         }
 
         // calculate similarity (0-1):
@@ -226,11 +222,7 @@
         {
           if (exp[i].getMSLevel() != 2)
           {
-<<<<<<< HEAD
-              continue;
-=======
             continue;
->>>>>>> a555a50b
           }
 
           // remember which index in distance data ==> experiment index
@@ -242,19 +234,11 @@
           std::vector<Precursor> pcs = exp[i].getPrecursors();
           if (pcs.empty())
           {
-<<<<<<< HEAD
-              throw Exception::MissingInformation(__FILE__, __LINE__, OPENMS_PRETTY_FUNCTION, String("Scan #") + String(i) + " does not contain any precursor information! Unable to cluster!");
+            throw Exception::MissingInformation(__FILE__, __LINE__, OPENMS_PRETTY_FUNCTION, String("Scan #") + String(i) + " does not contain any precursor information! Unable to cluster!");
           }
           if (pcs.size() > 1)
           {
-              LOG_WARN << "More than one precursor found. Using first one!" << std::endl;
-=======
-            throw Exception::MissingInformation(__FILE__, __LINE__, OPENMS_PRETTY_FUNCTION, String("Scan #") + String(i) + " does not contain any precursor information! Unable to cluster!");
-          }
-          if (pcs.size() > 1)
-          {
             LOG_WARN << "More than one precursor found. Using first one!" << std::endl;
->>>>>>> a555a50b
           }
           bf.setMZ(pcs[0].getMZ());
           data.push_back(bf);
@@ -281,19 +265,11 @@
       {
         if (tree[ii].distance >= 1)
         {
-<<<<<<< HEAD
-            tree[ii].distance = -1;  // manually set to disconnect, as SingleLinkage does not support it
+          tree[ii].distance = -1;  // manually set to disconnect, as SingleLinkage does not support it
         }
         if (tree[ii].distance != -1)
         {
-            ++node_count;
-=======
-          tree[ii].distance = -1;  // manually set to disconnect, as SingleLinkage does not support it
-        }
-        if (tree[ii].distance != -1)
-        {
           ++node_count;
->>>>>>> a555a50b
         }
       }
       ca.cut(data_size - node_count, tree, clusters);
@@ -308,11 +284,7 @@
       {
         if (clusters[i_outer].size() <= 1)
         {
-<<<<<<< HEAD
-            continue;
-=======
           continue;
->>>>>>> a555a50b
         }
         // init block with first cluster element
         Size cl_index0 = clusters[i_outer][0];
@@ -545,11 +517,7 @@
       p.setValue("tolerance", mz_binning_width);
       if (!(mz_binning_unit == "Da" || mz_binning_unit == "ppm"))
       {
-<<<<<<< HEAD
-          throw Exception::IllegalSelfOperation(__FILE__, __LINE__, OPENMS_PRETTY_FUNCTION);  // sanity check
-=======
         throw Exception::IllegalSelfOperation(__FILE__, __LINE__, OPENMS_PRETTY_FUNCTION);  // sanity check
->>>>>>> a555a50b
       }
       // TODO : SpectrumAlignment does not implement is_relative_tolerance
       p.setValue("is_relative_tolerance", mz_binning_unit == "Da" ? "false" : "true");
@@ -609,31 +577,6 @@
           Size spec_a = consensus_spec.size(), spec_b = exp[*sit].size(), align_size = alignment.size();
           for (typename MapType::SpectrumType::ConstIterator pit = exp[*sit].begin(); pit != exp[*sit].end(); ++pit)
           {
-<<<<<<< HEAD
-              if (alignment.size() == 0 || alignment[align_index].second != spec_b_index)
-                  // ... add unaligned peak
-              {
-                  consensus_spec.push_back(*pit);
-              }
-              // or add aligned peak height to ALL corresponding existing peaks
-              else
-              {
-                  Size counter = 0;
-                  while (alignment.size() > 0 && alignment[align_index].second == spec_b_index)
-                  {
-                      consensus_spec[alignment[align_index].first].setIntensity(consensus_spec[alignment[align_index].first].getIntensity() +
-                              pit->getIntensity());
-                      ++align_index; // this aligned peak was explained, wait for next aligned peak ...
-                      if (align_index == alignment.size())
-                      {
-                          alignment.clear();  // end reached -> avoid going into this block again
-                      }
-                      ++counter;
-                  }
-                  align_size=align_size+1-counter; //Decrease align_size by number of
-              }
-              ++spec_b_index;
-=======
             if (alignment.size() == 0 || alignment[align_index].second != spec_b_index)
               // ... add unaligned peak
             {
@@ -663,16 +606,11 @@
               align_size = align_size + 1 - counter; //Decrease align_size by number of
             }
             ++spec_b_index;
->>>>>>> a555a50b
           }
           consensus_spec.sortByPosition(); // sort, otherwise next alignment will fail
           if (spec_a + spec_b - align_size != consensus_spec.size())
           {
-<<<<<<< HEAD
-              LOG_WARN << "wrong number of features after merge. Expected: " << spec_a + spec_b - align_size << " got: " << consensus_spec.size() << "\n";
-=======
             LOG_WARN << "wrong number of features after merge. Expected: " << spec_a + spec_b - align_size << " got: " << consensus_spec.size() << "\n";
->>>>>>> a555a50b
           }
         }
         rt_average /= it->second.size() + 1;
@@ -680,17 +618,6 @@
 
         if (ms_level >= 2)
         {
-<<<<<<< HEAD
-            if (precursor_count)
-            {
-                precursor_mz_average /= precursor_count;
-            }
-            std::vector<Precursor> pcs = consensus_spec.getPrecursors();
-            //if (pcs.size()>1) LOG_WARN << "Removing excessive precursors - leaving only one per MS2 spectrum.\n";
-            pcs.resize(1);
-            pcs[0].setMZ(precursor_mz_average);
-            consensus_spec.setPrecursors(pcs);
-=======
           if (precursor_count)
           {
             precursor_mz_average /= precursor_count;
@@ -700,24 +627,15 @@
           pcs.resize(1);
           pcs[0].setMZ(precursor_mz_average);
           consensus_spec.setPrecursors(pcs);
->>>>>>> a555a50b
         }
 
         if (consensus_spec.empty())
         {
-<<<<<<< HEAD
-            continue;
+          continue;
         }
         else
         {
-            merged_spectra.addSpectrum(consensus_spec);
-=======
-          continue;
-        }
-        else
-        {
           merged_spectra.addSpectrum(consensus_spec);
->>>>>>> a555a50b
         }
       }
 
