--- conflicted
+++ resolved
@@ -104,14 +104,9 @@
     typedef OpenSwath::LightCompound PeptideType;
     typedef OpenSwath::LightProtein ProteinType;
     typedef OpenSwath::LightModification ModificationType;
-<<<<<<< HEAD
     // a transition group holds the chromatographic data and peaks across
     // multiple chromatograms from the same compound
-    typedef MRMTransitionGroup< RichPeakChromatogram, TransitionType> MRMTransitionGroupType; 
-=======
-    // a transition group holds the MSSpectra with the Chromatogram peaks from above
     typedef MRMTransitionGroup< MSChromatogram<>, TransitionType> MRMTransitionGroupType;
->>>>>>> 6a301191
     typedef std::map<String, MRMTransitionGroupType> TransitionGroupMapType;
 
     //@}
