// --------------------------------------------------------------------------
//                   OpenMS -- Open-Source Mass Spectrometry
// --------------------------------------------------------------------------
// Copyright The OpenMS Team -- Eberhard Karls University Tuebingen,
// ETH Zurich, and Freie Universitaet Berlin 2002-2018.
//
// This software is released under a three-clause BSD license:
//  * Redistributions of source code must retain the above copyright
//    notice, this list of conditions and the following disclaimer.
//  * Redistributions in binary form must reproduce the above copyright
//    notice, this list of conditions and the following disclaimer in the
//    documentation and/or other materials provided with the distribution.
//  * Neither the name of any author or any participating institution
//    may be used to endorse or promote products derived from this software
//    without specific prior written permission.
// For a full list of authors, refer to the file AUTHORS.
// --------------------------------------------------------------------------
// THIS SOFTWARE IS PROVIDED BY THE COPYRIGHT HOLDERS AND CONTRIBUTORS "AS IS"
// AND ANY EXPRESS OR IMPLIED WARRANTIES, INCLUDING, BUT NOT LIMITED TO, THE
// IMPLIED WARRANTIES OF MERCHANTABILITY AND FITNESS FOR A PARTICULAR PURPOSE
// ARE DISCLAIMED. IN NO EVENT SHALL ANY OF THE AUTHORS OR THE CONTRIBUTING
// INSTITUTIONS BE LIABLE FOR ANY DIRECT, INDIRECT, INCIDENTAL, SPECIAL,
// EXEMPLARY, OR CONSEQUENTIAL DAMAGES (INCLUDING, BUT NOT LIMITED TO,
// PROCUREMENT OF SUBSTITUTE GOODS OR SERVICES; LOSS OF USE, DATA, OR PROFITS;
// OR BUSINESS INTERRUPTION) HOWEVER CAUSED AND ON ANY THEORY OF LIABILITY,
// WHETHER IN CONTRACT, STRICT LIABILITY, OR TORT (INCLUDING NEGLIGENCE OR
// OTHERWISE) ARISING IN ANY WAY OUT OF THE USE OF THIS SOFTWARE, EVEN IF
// ADVISED OF THE POSSIBILITY OF SUCH DAMAGE.
//
// --------------------------------------------------------------------------
// $Maintainer: Hannes Roest $
// $Authors: Hannes Roest $
// --------------------------------------------------------------------------

#pragma once

// data access
#include <OpenMS/OPENSWATHALGO/DATAACCESS/DataStructures.h>
#include <OpenMS/OPENSWATHALGO/DATAACCESS/ISpectrumAccess.h>
#include <OpenMS/OPENSWATHALGO/DATAACCESS/ITransition.h>
#include <OpenMS/OPENSWATHALGO/DATAACCESS/TransitionExperiment.h>
#include <OpenMS/OPENSWATHALGO/DATAACCESS/SwathMap.h>

// scoring
#include <OpenMS/ANALYSIS/OPENSWATH/OpenSwathScores.h>
#include <OpenMS/ANALYSIS/OPENSWATH/DIAScoring.h>

#include <vector>
#include <boost/shared_ptr.hpp>
#include <boost/make_shared.hpp>

namespace OpenMS
{
  /** @brief A class that calls the scoring routines
   *
   * Use this class to invoke the individual OpenSWATH scoring routines.
   * 
  */
  class OPENMS_DLLAPI OpenSwathScoring 
  {
    typedef OpenSwath::LightCompound CompoundType;
    typedef OpenSwath::LightTransition TransitionType;

    double rt_normalization_factor_;
<<<<<<< HEAD
    int add_up_spectra_;
    std::string spectra_addition_method_;
=======
>>>>>>> 8cc4e889
    double spacing_for_spectra_resampling_;
    int add_up_spectra_;
    std::string spectra_addition_method_;
    double im_drift_extra_pcnt_;
    OpenSwath_Scores_Usage su_;

  public:

    /// Constructor
    OpenSwathScoring();

    /// Destructor
    ~OpenSwathScoring();

    /** @brief Initialize the scoring object
     *
     * Sets the parameters for the scoring.
     *
     * @param rt_normalization_factor Specifies the range of the normalized retention time space
     * @param add_up_spectra How many spectra to add up (default 1)
     * @param spacing_for_spectra_resampling Spacing factor for spectra addition
     * @param su Which scores to actually compute
     * @param spectrum_addition_method Method to use for spectrum addition (valid: "simple", "resample")
     *
    */
    void initialize(double rt_normalization_factor,
                    int add_up_spectra,
                    double spacing_for_spectra_resampling,
<<<<<<< HEAD
                    const OpenSwath_Scores_Usage& su,
=======
                    const double drift_extra,
                    const OpenSwath_Scores_Usage & su,
>>>>>>> 8cc4e889
                    const std::string& spectrum_addition_method);

    /** @brief Score a single peakgroup in a chromatogram using only chromatographic properties.
     *
     * This function only uses the chromatographic properties (coelution,
     * signal to noise, etc.) of a peakgroup in a chromatogram to compute
     * scores. If more information is available, also consider using the
     * library based scoring and the full-spectrum based scoring.
     *
     * The scores are returned in the OpenSwath_Scores object. Only those
     * scores specified in the OpenSwath_Scores_Usage object are computed.
     *
     * @param imrmfeature The feature to be scored
     * @param native_ids The list of native ids (giving a canonical ordering of the transitions)
     * @param precursor_ids The list of precursor ids
     * @param normalized_library_intensity The weights to be used for each transition (e.g. normalized library intensities)
     * @param signal_noise_estimators The signal-to-noise estimators for each transition
     * @param scores The object to store the result
     *
    */
    void calculateChromatographicScores(OpenSwath::IMRMFeature* imrmfeature,
                                        const std::vector<std::string>& native_ids,
                                        const std::vector<std::string>& precursor_ids,
                                        const std::vector<double>& normalized_library_intensity,
                                        std::vector<OpenSwath::ISignalToNoisePtr>& signal_noise_estimators,
                                        OpenSwath_Scores & scores);

    /** @brief Score identification transitions against detection transitions of a single peakgroup 
     * in a chromatogram using only chromatographic properties.
     *
     * This function only uses the chromatographic properties (coelution,
     * signal to noise, etc.) of a peakgroup in a chromatogram to compute
     * scores. The scores are computed by scoring identification against detection
     * transitions.
     *
     * The scores are returned in the OpenSwath_Scores object. Only those
     * scores specified in the OpenSwath_Scores_Usage object are computed.
     *
     * @param imrmfeature The feature to be scored
     * @param native_ids_identification The list of identification native ids (giving a canonical ordering of the transitions)
     * @param native_ids_detection The list of detection native ids (giving a canonical ordering of the transitions)
     * @param signal_noise_estimators The signal-to-noise estimators for each transition
     * @param scores The object to store the result
     *
    */
    void calculateChromatographicIdScores(OpenSwath::IMRMFeature* imrmfeature,
                                          const std::vector<std::string>& native_ids_identification,
                                          const std::vector<std::string>& native_ids_detection,
                                          std::vector<OpenSwath::ISignalToNoisePtr>& signal_noise_estimators,
                                          OpenSwath_Ind_Scores & scores);

    /** @brief Score a single chromatographic feature against a spectral library
     *
     * The spectral library is provided in a set of transition objects and a
     * peptide object. Both contain information about the expected elution time
     * on the chromatography and the relative intensity of the transitions.
     *
     * The scores are returned in the OpenSwath_Scores object. 
     *
     * @param imrmfeature The feature to be scored
     * @param transitions The library transition to score the feature against
     * @param pep The peptide corresponding to the library transitions
     * @param normalized_feature_rt The retention time of the feature in normalized space
     * @param scores The object to store the result
     *
    */
    void calculateLibraryScores(OpenSwath::IMRMFeature* imrmfeature,
                                const std::vector<TransitionType> & transitions,
                                const CompoundType& compound,
                                const double normalized_feature_rt,
                                OpenSwath_Scores & scores);

    /** @brief Score a single chromatographic feature using DIA / SWATH scores.
     *
     * The scores are returned in the OpenSwath_Scores object. 
     *
     * @param imrmfeature The feature to be scored
     * @param transitions The library transition to score the feature against
     * @param swath_maps The SWATH-MS (DIA) maps from which to retrieve full MS/MS spectra at the chromatographic peak apices
     * @param ms1_map The corresponding MS1 (precursor ion map) from which the precursor spectra can be retrieved (optional, may be NULL)
     * @param diascoring DIA Scoring object to use for scoring
     * @param pep The peptide corresponding to the library transitions
     * @param scores The object to store the result
     * @param mzerror_ppm m/z and mass error (in ppm) for all transitions
     * @param drift_lower Drift time lower extraction boundary
     * @param drift_upper Drift time upper extraction boundary
     *
    */
    void calculateDIAScores(OpenSwath::IMRMFeature* imrmfeature,
                            const std::vector<TransitionType>& transitions,
                            const std::vector<OpenSwath::SwathMap>& swath_maps,
                            OpenSwath::SpectrumAccessPtr ms1_map,
                            OpenMS::DIAScoring& diascoring,
                            const CompoundType& compound,
                            OpenSwath_Scores& scores,
                            std::vector<double>& mzerror_ppm,
                            const double drift_lower,
                            const double drift_upper,
                            const double drift_target);

    /** @brief Score a single chromatographic feature using the precursor map.
     *
     * The scores are returned in the OpenSwath_Scores object. 
     *
     * @param ms1_map The MS1 (precursor ion map) from which the precursor spectra can be retrieved
     * @param diascoring DIA Scoring object to use for scoring
     * @param precursor_mz The m/z ratio of the precursor
     * @param rt The compound retention time
     * @param scores The object to store the result
     * @param drift_lower Drift time lower extraction boundary
     * @param drift_upper Drift time upper extraction boundary
     *
    */
    void calculatePrecursorDIAScores(OpenSwath::SpectrumAccessPtr ms1_map, 
                                     OpenMS::DIAScoring& diascoring, 
                                     double precursor_mz, 
                                     double rt, 
                                     const CompoundType& compound, 
                                     OpenSwath_Scores& scores,
                                     double drift_lower,
                                     double drift_upper);

    /** @brief Score a single chromatographic feature using DIA / SWATH scores.
     *
     * The scores are returned in the OpenSwath_Scores object. 
     *
     * @param imrmfeature The feature to be scored
     * @param transitions The library transition to score the feature against
     * @param swath_maps The SWATH-MS (DIA) maps from which to retrieve full MS/MS spectra at the chromatographic peak apices
     * @param diascoring DIA Scoring object to use for scoring
     * @param scores The object to store the result
     * @param drift_lower Drift time lower extraction boundary
     * @param drift_upper Drift time upper extraction boundary
     *
    */
    void calculateDIAIdScores(OpenSwath::IMRMFeature* imrmfeature,
                              const TransitionType & transition,
                              const std::vector<OpenSwath::SwathMap> swath_maps,
                              OpenMS::DIAScoring & diascoring,
                              OpenSwath_Scores & scores,
                              double drift_lower,
                              double drift_upper);

    /** @brief Computing the normalized library intensities from the transition objects
     *
     * The intensities are normalized such that the sum to one.
     *
     * @param[in] transitions The library transition to score the feature against
     * @param[out] normalized_library_intensity The resulting normalized library intensities
     *
    */
    void getNormalized_library_intensities_(const std::vector<TransitionType> & transitions,
                                            std::vector<double>& normalized_library_intensity);

    /** @brief Prepares a spectrum for DIA analysis (multiple map)
     *
     * This function will sum up (add) the intensities of multiple spectra from
     * multiple swath maps (assuming these are SONAR maps of shifted precursor
     * isolation windows) around the given retention time and return an
     * "averaged" spectrum which may contain less noise.
     *
     * @param[in] swath_maps The map(s) containing the spectra
     * @param[in] RT The target retention time
     * @param[in] nr_spectra_to_add How many spectra to add up
     * @param drift_lower Drift time lower extraction boundary
     * @param drift_upper Drift time upper extraction boundary
     *
     * @return Added up spectrum
     *
    */
    OpenSwath::SpectrumPtr fetchSpectrumSwath(std::vector<OpenSwath::SwathMap> swath_maps,
                                              double RT,
                                              int nr_spectra_to_add,
                                              const double drift_lower,
                                              const double drift_upper);
    
    /** @brief Prepares a spectrum for DIA analysis (single map)
     *
     * This function will sum up (add) the intensities of multiple spectra a single
     * swath map (assuming these are regular SWATH / DIA maps) around the given 
     * retention time and return an "averaged" spectrum which may contain less noise.
     *
     * @param[in] swath_map The map containing the spectra
     * @param[in] RT The target retention time
     * @param[in] nr_spectra_to_add How many spectra to add up
     * @param drift_lower Drift time lower extraction boundary
     * @param drift_upper Drift time upper extraction boundary
     *
     * @return Added up spectrum
     *
    */
    OpenSwath::SpectrumPtr fetchSpectrumSwath(OpenSwath::SpectrumAccessPtr swath_map,
                                              double RT,
                                              int nr_spectra_to_add,
                                              const double drift_lower,
                                              const double drift_upper);

  protected:

    /** @brief Returns an averaged spectrum
     *
     * This function will sum up (add) the intensities of multiple spectra
     * around the given retention time and return an "averaged" spectrum which
     * may contain less noise.
     *
     * @param[in] swath_map The map containing the spectra
     * @param[in] RT The target retention time
     * @param[in] nr_spectra_to_add How many spectra to add up
     * @param drift_lower Drift time lower extraction boundary
     * @param drift_upper Drift time upper extraction boundary
     *
     * @return Added up spectrum
    */
    OpenSwath::SpectrumPtr getAddedSpectra_(OpenSwath::SpectrumAccessPtr swath_map,
                                            double RT,
                                            int nr_spectra_to_add,
                                            const double drift_lower,
                                            const double drift_upper);

  };
}
<|MERGE_RESOLUTION|>--- conflicted
+++ resolved
@@ -62,11 +62,6 @@
     typedef OpenSwath::LightTransition TransitionType;
 
     double rt_normalization_factor_;
-<<<<<<< HEAD
-    int add_up_spectra_;
-    std::string spectra_addition_method_;
-=======
->>>>>>> 8cc4e889
     double spacing_for_spectra_resampling_;
     int add_up_spectra_;
     std::string spectra_addition_method_;
@@ -95,12 +90,8 @@
     void initialize(double rt_normalization_factor,
                     int add_up_spectra,
                     double spacing_for_spectra_resampling,
-<<<<<<< HEAD
-                    const OpenSwath_Scores_Usage& su,
-=======
                     const double drift_extra,
                     const OpenSwath_Scores_Usage & su,
->>>>>>> 8cc4e889
                     const std::string& spectrum_addition_method);
 
     /** @brief Score a single peakgroup in a chromatogram using only chromatographic properties.
