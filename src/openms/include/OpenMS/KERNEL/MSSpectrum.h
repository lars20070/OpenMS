--- conflicted
+++ resolved
@@ -484,75 +484,7 @@
       @return Reference to this MSSpectrum
 
     */
-<<<<<<< HEAD
     MSSpectrum& select(const std::vector<Size>& indices);
-=======
-    MSSpectrum& select(const std::vector<Size>& indices)
-    {
-      Size snew = indices.size();
-      ContainerType tmp;
-      tmp.reserve(indices.size());
-
-      const Size peaks_old = size();
-
-      for (Size i = 0; i < snew; ++i)
-      {
-        tmp.push_back(*(ContainerType::begin() + indices[i]));
-      }
-      ContainerType::swap(tmp);
-
-      for (Size i = 0; i < float_data_arrays_.size(); ++i)
-      {
-        if (float_data_arrays_[i].size() != peaks_old)
-        {
-          throw Exception::Precondition(__FILE__, __LINE__, OPENMS_PRETTY_FUNCTION, "FloatDataArray[" + String(i) + "] size (" +
-            String(float_data_arrays_[i].size()) + ") does not match spectrum size (" + String(peaks_old) + ")");
-        }
-
-        std::vector<float> mda_tmp;
-        mda_tmp.reserve(float_data_arrays_[i].size());
-        for (Size j = 0; j < snew; ++j)
-        {
-          mda_tmp.push_back(*(float_data_arrays_[i].begin() + indices[j]));
-        }
-        std::swap(float_data_arrays_[i], mda_tmp);
-      }
-
-      for (Size i = 0; i < string_data_arrays_.size(); ++i)
-      {
-        if (string_data_arrays_[i].size() != peaks_old)
-        {
-          throw Exception::Precondition(__FILE__, __LINE__, OPENMS_PRETTY_FUNCTION, "StringDataArray[" + String(i) + "] size (" +
-            String(string_data_arrays_[i].size()) + ") does not match spectrum size (" + String(peaks_old) + ")");
-        }
-        std::vector<String> mda_tmp;
-        mda_tmp.reserve(string_data_arrays_[i].size());
-        for (Size j = 0; j < snew; ++j)
-        {
-          mda_tmp.push_back(*(string_data_arrays_[i].begin() + indices[j]));
-        }
-        std::swap(string_data_arrays_[i], mda_tmp);
-      }
-
-      for (Size i = 0; i < integer_data_arrays_.size(); ++i)
-      {
-        if (integer_data_arrays_[i].size() != peaks_old)
-        {
-          throw Exception::Precondition(__FILE__, __LINE__, OPENMS_PRETTY_FUNCTION, "IntegerDataArray[" + String(i) + "] size (" +
-            String(integer_data_arrays_[i].size()) + ") does not match spectrum size (" + String(peaks_old) + ")");
-        }
-        std::vector<Int> mda_tmp;
-        mda_tmp.reserve(integer_data_arrays_[i].size());
-        for (Size j = 0; j < snew; ++j)
-        {
-          mda_tmp.push_back(*(integer_data_arrays_[i].begin() + indices[j]));
-        }
-        std::swap(integer_data_arrays_[i], mda_tmp);
-      }
-
-      return *this;
-    }
->>>>>>> 74c97b2c
 
 protected:
 
