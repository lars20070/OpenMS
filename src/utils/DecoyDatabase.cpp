--- conflicted
+++ resolved
@@ -41,12 +41,7 @@
 #include <OpenMS/ANALYSIS/OPENSWATH/MRMDecoy.h>
 #include <OpenMS/CHEMISTRY/DigestionEnzyme.h>
 #include <OpenMS/APPLICATIONS/TOPPBase.h>
-<<<<<<< HEAD
-#include <regex>
-
-=======
 #include <boost/regex.hpp>
->>>>>>> 12f50ece
 
 using namespace OpenMS;
 using namespace std;
@@ -236,34 +231,6 @@
           if (five_p) //we don't want to reverse terminal phosphates
           {
             quick_seq.erase(0, 1);
-<<<<<<< HEAD
-          }
-          if (three_p)
-          {
-            quick_seq.pop_back();
-          }
-          vector<String> tokenized;
-          smatch m;
-          while (regex_search(quick_seq, m, std::regex("[^\\[]|(\\[[^\\[\\]]*\\])")))
-          {
-            tokenized.push_back(m.str(0));
-            quick_seq = m.suffix();
-          }
-
-          if (shuffle)
-          {
-            srand(seed);
-            random_shuffle(tokenized.begin(), tokenized.end());
-          }
-          else  // reverse
-          {
-            reverse(tokenized.begin(), tokenized.end()); //reverse the tokens
-          }
-          if (five_p)  //add back 5'
-          {
-            tokenized.insert(tokenized.begin(), String("p"));
-          }
-=======
           }
           if (three_p)
           {
@@ -290,7 +257,6 @@
           {
             tokenized.insert(tokenized.begin(), String("p"));
           }
->>>>>>> 12f50ece
           if (three_p) //add back 3'
           {
             tokenized.push_back(String("p"));
