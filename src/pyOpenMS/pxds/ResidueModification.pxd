--- conflicted
+++ resolved
@@ -36,14 +36,9 @@
 
         TermSpecificity getTermSpecificity() nogil except +
         String getTermSpecificityName(TermSpecificity ) nogil except +
-<<<<<<< HEAD
         void setOrigin(char origin) nogil except +
         char  getOrigin() nogil except +
-=======
-        void setOrigin(String & origin) nogil except +
-        String  getOrigin() nogil except +
 
->>>>>>> 64e2bdac
         void setSourceClassification(String & classification) nogil except +
         void setSourceClassification(SourceClassification classification) nogil except +
         SourceClassification getSourceClassification() nogil except +
