--- conflicted
+++ resolved
@@ -67,14 +67,12 @@
         NumpressConfig getNumpressConfigurationIntensity() nogil except +
         void setNumpressConfigurationIntensity(NumpressConfig config) nogil except +
 
-<<<<<<< HEAD
         NumpressConfig getNumpressConfigurationFloatDataArray() nogil except +
         void setNumpressConfigurationFloatDataArray(NumpressConfig config) nogil except +
-=======
+
         void setForceMQCompatability(bool forceMQ) nogil except +
         bool getForceMQCompatability() nogil except +
 
         void setForceTPPCompatability(bool forceTPP) nogil except +
         bool getForceTPPCompatability() nogil except +
-        
->>>>>>> 95b93196
+        