// --------------------------------------------------------------------------
//                   OpenMS -- Open-Source Mass Spectrometry
// --------------------------------------------------------------------------
// Copyright The OpenMS Team -- Eberhard Karls University Tuebingen,
// ETH Zurich, and Freie Universitaet Berlin 2002-2020.
//
// This software is released under a three-clause BSD license:
//  * Redistributions of source code must retain the above copyright
//    notice, this list of conditions and the following disclaimer.
//  * Redistributions in binary form must reproduce the above copyright
//    notice, this list of conditions and the following disclaimer in the
//    documentation and/or other materials provided with the distribution.
//  * Neither the name of any author or any participating institution
//    may be used to endorse or promote products derived from this software
//    without specific prior written permission.
// For a full list of authors, refer to the file AUTHORS.
// --------------------------------------------------------------------------
// THIS SOFTWARE IS PROVIDED BY THE COPYRIGHT HOLDERS AND CONTRIBUTORS "AS IS"
// AND ANY EXPRESS OR IMPLIED WARRANTIES, INCLUDING, BUT NOT LIMITED TO, THE
// IMPLIED WARRANTIES OF MERCHANTABILITY AND FITNESS FOR A PARTICULAR PURPOSE
// ARE DISCLAIMED. IN NO EVENT SHALL ANY OF THE AUTHORS OR THE CONTRIBUTING
// INSTITUTIONS BE LIABLE FOR ANY DIRECT, INDIRECT, INCIDENTAL, SPECIAL,
// EXEMPLARY, OR CONSEQUENTIAL DAMAGES (INCLUDING, BUT NOT LIMITED TO,
// PROCUREMENT OF SUBSTITUTE GOODS OR SERVICES; LOSS OF USE, DATA, OR PROFITS;
// OR BUSINESS INTERRUPTION) HOWEVER CAUSED AND ON ANY THEORY OF LIABILITY,
// WHETHER IN CONTRACT, STRICT LIABILITY, OR TORT (INCLUDING NEGLIGENCE OR
// OTHERWISE) ARISING IN ANY WAY OUT OF THE USE OF THIS SOFTWARE, EVEN IF
// ADVISED OF THE POSSIBILITY OF SUCH DAMAGE.
//
// --------------------------------------------------------------------------
// $Maintainer: Mathias Walzer $
// $Authors: Andreas Simon, Mathias Walzer, Matthew The $
// --------------------------------------------------------------------------
#include <OpenMS/config.h>

#include <OpenMS/APPLICATIONS/TOPPBase.h>

#include <OpenMS/ANALYSIS/ID/PercolatorFeatureSetHelper.h>
#include <OpenMS/FILTERING/ID/IDFilter.h>
#include <OpenMS/FORMAT/CsvFile.h>
#include <OpenMS/FORMAT/FileHandler.h>
#include <OpenMS/FORMAT/FileTypes.h>
#include <OpenMS/FORMAT/IdXMLFile.h>
#include <OpenMS/FORMAT/MzIdentMLFile.h>
#include <OpenMS/FORMAT/OSWFile.h>
#include <OpenMS/SYSTEM/File.h>
#include <OpenMS/CONCEPT/Constants.h>

#include <QtCore/qfile.h>

#include <iostream>
#include <cmath>
#include <string>
#include <set>
//#include <typeinfo>

#include <boost/algorithm/clamp.hpp>

using namespace OpenMS;
using namespace std;

//-------------------------------------------------------------
//Doxygen docu
//-------------------------------------------------------------

/**
  @page TOPP_PercolatorAdapter PercolatorAdapter

  @brief PercolatorAdapter facilitates the input to, the call of and output integration of Percolator.
  Percolator (http://per-colator.com/) is a tool to apply semi-supervised learning for peptide
  identification from shotgun proteomics datasets.

  @experimental This tool is work in progress and usage and input requirements might change.

  <center>
    <table>
        <tr>
            <td ALIGN = "center" BGCOLOR="#EBEBEB"> pot. predecessor tools </td>
            <td VALIGN="middle" ROWSPAN=2> \f$ \longrightarrow \f$ PercolatorAdapter \f$ \longrightarrow \f$</td>
            <td ALIGN = "center" BGCOLOR="#EBEBEB"> pot. successor tools </td>
        </tr>
        <tr>
            <td VALIGN="middle" ALIGN = "center" ROWSPAN=1> @ref UTILS_PSMFeatureExtractor </td>
            <td VALIGN="middle" ALIGN = "center" ROWSPAN=1> @ref TOPP_IDFilter </td>
        </tr>
    </table>
  </center>
  <p>Percolator is search engine sensitive, i.e. it's input features vary,
depending on the search engine. Must be prepared beforehand. If you do not want
to use the specific features, use the generic_feature_set flag. Will incorporate
the score attribute of a PSM, so be sure, the score you want is set as main
score with @ref UTILS_IDScoreSwitcher . Be aware, that you might very well
experience a performance loss compared to the search engine specific features.
You can also perform protein inference with percolator when you activate the protein fdr parameter.
Additionally you need to set the enzyme setting.
We only read the q-value for protein groups since Percolator has a more elaborate FDR estimation.
For proteins we add q-value as main score and PEP as metavalue.
For PSMs you can choose the main score. Peptide level FDRs cannot be parsed and used yet.</p>

  <B>The command line parameters of this tool are:</B>
  @verbinclude TOPP_PercolatorAdapter.cli
  <B>INI file documentation of this tool:</B>
  @htmlinclude TOPP_PercolatorAdapter.html

  Percolator is written by Lukas Käll (http://per-colator.com/ Copyright Lukas Käll <lukas.kall@scilifelab.se>)
*/

// We do not want this class to show up in the docu:
/// @cond TOPPCLASSES


class PercolatorAdapter :
  public TOPPBase
{
public:
  PercolatorAdapter() :
    TOPPBase("PercolatorAdapter", "Facilitate input to Percolator and reintegrate.", true)
  {
  }

protected:
  struct PercolatorResult
    {
      String PSMId;
      double score;
      double qvalue;
      double posterior_error_prob;
      String peptide;
      char preAA;
      char postAA;
      StringList proteinIds;

      PercolatorResult(const String& pid, const double s, const double q, const String& p, const char pre, const char pos, const StringList& pl):
          PSMId (pid),
          score (s),
          qvalue (q),
          posterior_error_prob (0.0),
          peptide (p),
          preAA (pre),
          postAA (pos),
          proteinIds (pl)
      {
      }
      
      explicit PercolatorResult(StringList& row):
      proteinIds()
      {
        // peptide sequence
        StringList pep;
        std::size_t left_dot = row[4].find_first_of('.');
        std::size_t right_dot = row[4].find_last_of('.');
      
        OPENMS_PRECONDITION(left_dot < right_dot, "Peptide sequence encoding must have dot notation (e.g., A.PEPTIDER.C).")
 
        // retrieve pre and post AA, e.g., A and C in "A.PEPTIDE.C" or ".PEPTIDE."
        preAA = (left_dot == 0 || row[4][left_dot - 1] == '-') ? '[' : row[4][left_dot - 1];  // const char PeptideEvidence::N_TERMINAL_AA = '[';
        postAA = (right_dot + 1 < row[4].size() || row[4][right_dot + 1] == '-') ? ']' : row[4][right_dot + 1]; // const char PeptideEvidence::C_TERMINAL_AA = ']';

        // retrieve sequence between dots, e.g., PEPTIDE
        peptide = row[4].substr(left_dot + 1, (right_dot - 1) - (left_dot + 1) + 1);

        // SVM-score
        score = row[1].toDouble();

        // q-Value
        qvalue = row[2].toDouble();

        // PEP
        posterior_error_prob = row[3].toDouble();

        // scannr. as written in preparePIN
        PSMId = row[0];
        proteinIds = vector<String>(row.begin()+5,row.end());
      }

      bool operator!=(const PercolatorResult& rhs) const
      {
        if (PSMId != rhs.PSMId || score != rhs.score || qvalue != rhs.qvalue ||
            posterior_error_prob != rhs.posterior_error_prob || peptide != rhs.peptide ||
            proteinIds != rhs.proteinIds)
          return true;
        return false;
      }

      bool operator==(const PercolatorResult& rhs) const
      {
        return !(operator !=(rhs));
      }
    };
  
  struct PercolatorProteinResult
  {
    String protein_accession;
    double qvalue;
    double posterior_error_prob;

    PercolatorProteinResult(const String& pid, const double q, const double pep):
        protein_accession (pid),
        qvalue (q),
        posterior_error_prob (pep)
    {
    }

    bool operator!=(const PercolatorProteinResult& rhs) const
    {
      if (protein_accession != rhs.protein_accession || qvalue != rhs.qvalue ||
          posterior_error_prob != rhs.posterior_error_prob)
      {
        return true;
      }
      return false;
    }

    bool operator==(const PercolatorProteinResult& rhs) const
    {
      return !(operator !=(rhs));
    }
  };
  
  void registerOptionsAndFlags_() override
  {
    static const bool is_required(true);
    static const bool is_advanced_option(true);
    static const bool force_openms_format(true);
        
    registerInputFileList_("in", "<files>", StringList(), "Input file(s)", !is_required);
    setValidFormats_("in", ListUtils::create<String>("mzid,idXML"));
    registerInputFileList_("in_decoy", "<files>", StringList(), "Input decoy file(s) in case of separate searches", !is_required);
    setValidFormats_("in_decoy", ListUtils::create<String>("mzid,idXML"));
    registerInputFile_("in_osw", "<file>", "", "Input file in OSW format", !is_required);
    setValidFormats_("in_osw", ListUtils::create<String>("OSW"));
    registerOutputFile_("out", "<file>", "", "Output file");
    setValidFormats_("out", ListUtils::create<String>("idXML,mzid,osw"));
    registerOutputFile_("out_pin", "<file>", "", "Write pin file (e.g., for debugging)", !is_required, is_advanced_option);
    setValidFormats_("out_pin", ListUtils::create<String>("tsv"), !force_openms_format);

    registerOutputFile_("out_pout_target", "<file>", "", "Write pout file (e.g., for debugging)", !is_required, is_advanced_option);
    setValidFormats_("out_pout_target", ListUtils::create<String>("tab"), !force_openms_format);
    registerOutputFile_("out_pout_decoy", "<file>", "", "Write pout file (e.g., for debugging)", !is_required, is_advanced_option);
    setValidFormats_("out_pout_decoy", ListUtils::create<String>("tab"), !force_openms_format);
    registerOutputFile_("out_pout_target_proteins", "<file>", "", "Write pout file (e.g., for debugging)", !is_required, is_advanced_option);
    setValidFormats_("out_pout_target_proteins", ListUtils::create<String>("tab"), !force_openms_format);
    registerOutputFile_("out_pout_decoy_proteins", "<file>", "", "Write pout file (e.g., for debugging)", !is_required, is_advanced_option);
    setValidFormats_("out_pout_decoy_proteins", ListUtils::create<String>("tab"), !force_openms_format);

    registerStringOption_("out_type", "<type>", "", "Output file type -- default: determined from file extension or content.", false);
    setValidStrings_("out_type", ListUtils::create<String>("mzid,idXML,osw"));
    String enzs = "no_enzyme,elastase,pepsin,proteinasek,thermolysin,chymotrypsin,lys-n,lys-c,arg-c,asp-n,glu-c,trypsin,trypsinp";
    registerStringOption_("enzyme", "<enzyme>", "trypsin", "Type of enzyme: "+enzs , !is_required);
    setValidStrings_("enzyme", ListUtils::create<String>(enzs));
    registerInputFile_("percolator_executable", "<executable>",
        // choose the default value according to the platform where it will be executed
        #ifdef OPENMS_WINDOWSPLATFORM
                       "percolator.exe",
        #else
                       "percolator",
        #endif
                       "The Percolator executable. Provide a full or relative path, or make sure it can be found in your PATH environment.", is_required, !is_advanced_option, {"is_executable"}
    );
    registerFlag_("peptide_level_fdrs", "Calculate peptide-level FDRs instead of PSM-level FDRs.");
    registerFlag_("protein_level_fdrs", "Use the picked protein-level FDR to infer protein probabilities. Use the -fasta option and -decoy_pattern to set the Fasta file and decoy pattern.");
    registerStringOption_("osw_level", "<osw_level>", "ms2", "OSW: Either \"ms1\", \"ms2\" or \"transition\"; the data level selected for scoring.", !is_required);
    registerStringOption_("score_type", "<type>", "q-value", "Type of the peptide main score", false);
    setValidStrings_("score_type", ListUtils::create<String>("q-value,pep,svm"));

    //Advanced parameters
    registerFlag_("generic_feature_set", "Use only generic (i.e. not search engine specific) features. Generating search engine specific features for common search engines by PSMFeatureExtractor will typically boost the identification rate significantly.", is_advanced_option);
    registerIntOption_("subset_max_train", "<number>", 0, "Only train an SVM on a subset of <x> PSMs, and use the resulting score vector to evaluate the other PSMs. Recommended when analyzing huge numbers (>1 million) of PSMs. When set to 0, all PSMs are used for training as normal.", !is_required, is_advanced_option);
    registerDoubleOption_("cpos", "<value>", 0.0, "Cpos, penalty for mistakes made on positive examples. Set by cross validation if not specified.", !is_required, is_advanced_option);
    registerDoubleOption_("cneg", "<value>", 0.0, "Cneg, penalty for mistakes made on negative examples. Set by cross validation if not specified.", !is_required, is_advanced_option);
    registerDoubleOption_("testFDR", "<value>", 0.01, "False discovery rate threshold for evaluating best cross validation result and the reported end result.", !is_required, is_advanced_option);
    registerDoubleOption_("trainFDR", "<value>", 0.01, "False discovery rate threshold to define positive examples in training. Set to testFDR if 0.", !is_required, is_advanced_option);
    registerIntOption_("maxiter", "<number>", 10, "Maximal number of iterations", !is_required, is_advanced_option);
    registerIntOption_("nested_xval_bins", "<number>", 1, "Number of nested cross-validation bins in the 3 splits.", !is_required, is_advanced_option);
    registerFlag_("quick_validation", "Quicker execution by reduced internal cross-validation.", is_advanced_option);
    registerOutputFile_("weights", "<file>", "", "Output final weights to the given file", !is_required, is_advanced_option);
    setValidFormats_("weights", ListUtils::create<String>("tsv"), !force_openms_format);

    registerInputFile_("init_weights", "<file>", "", "Read initial weights to the given file", !is_required, is_advanced_option);
    setValidFormats_("init_weights", ListUtils::create<String>("tsv"), !force_openms_format);
    registerFlag_("static", "Use static model (requires init-weights parameter to be set)", is_advanced_option);

    registerStringOption_("default_direction", "<featurename>", "", "The most informative feature given as the feature name, can be negated to indicate that a lower value is better.", !is_required, is_advanced_option);
    registerIntOption_("verbose", "<level>", 2, "Set verbosity of output: 0=no processing info, 5=all.", !is_required, is_advanced_option);
    registerFlag_("unitnorm", "Use unit normalization [0-1] instead of standard deviation normalization", is_advanced_option);
    registerFlag_("test_each_iteration", "Measure performance on test set each iteration", is_advanced_option);
    registerFlag_("override", "Override error check and do not fall back on default score vector in case of suspect score vector", is_advanced_option);
    registerIntOption_("seed", "<value>", 1, "Setting seed of the random number generator.", !is_required, is_advanced_option);
    registerIntOption_("doc", "<value>", 0, "Include description of correct features", !is_required, is_advanced_option);
    registerFlag_("klammer", "Retention time features calculated as in Klammer et al. Only available if -doc is set", is_advanced_option);
    registerInputFile_("fasta", "<file>", "", "Provide the fasta file as the argument to this flag, which will be used for protein grouping based on an in-silico digest (only valid if option -protein_level_fdrs is active).", !is_required, is_advanced_option);
    setValidFormats_("fasta", ListUtils::create<String>("FASTA"));
<<<<<<< HEAD
    registerStringOption_("decoy-pattern", "<value>", "random", "Define the text pattern to identify the decoy proteins and/or PSMs, set this up if the label that identifies the decoys in the database is not the default (Only valid if option -protein-level-fdrs is active).", !is_required, is_advanced_option);
    registerStringOption_("post-processing-tdc", "<value>", "true", "Use target-decoy competition to assign q-values and PEPs.", !is_required, is_advanced_option);
    setValidStrings_("post-processing-tdc", ListUtils::create<String>("true,false"));
=======
    registerStringOption_("decoy_pattern", "<value>", "random", "Define the text pattern to identify the decoy proteins and/or PSMs, set this up if the label that identifies the decoys in the database is not the default (Only valid if option -protein_level_fdrs is active).", !is_required, is_advanced_option);
    registerFlag_("post_processing_tdc", "Use target-decoy competition to assign q-values and PEPs.", is_advanced_option);
    registerFlag_("train_best_positive", "Enforce that, for each spectrum, at most one PSM is included in the positive set during each training iteration. If the user only provides one PSM per spectrum, this filter will have no effect.", is_advanced_option);
>>>>>>> d6c8f3a7

    //OSW/IPF parameters
    registerDoubleOption_("ipf_max_peakgroup_pep", "<value>", 0.7, "OSW/IPF: Assess transitions only for candidate peak groups until maximum posterior error probability.", !is_required, is_advanced_option);
    registerDoubleOption_("ipf_max_transition_isotope_overlap", "<value>", 0.5, "OSW/IPF: Maximum isotope overlap to consider transitions in IPF.", !is_required, is_advanced_option);
    registerDoubleOption_("ipf_min_transition_sn", "<value>", 0, "OSW/IPF: Minimum log signal-to-noise level to consider transitions in IPF. Set -1 to disable this filter.", !is_required, is_advanced_option);
  }
  
  // TODO replace with TopPerc::getScanMergeKey
  String getScanIdentifier_(vector<PeptideIdentification>::iterator it, vector<PeptideIdentification>::iterator start)
  {
    // MSGF+ uses this field, is empty if not specified
    String scan_identifier = it->getMetaValue("spectrum_reference");
    if (scan_identifier.empty())
    {
      // XTandem uses this (integer) field
      // these ids are 1-based in contrast to the index which is 0-based. This might be problematic to use for merging
      if (it->metaValueExists("spectrum_id") && !it->getMetaValue("spectrum_id").toString().empty())
      {
        scan_identifier = "scan=" + it->getMetaValue("spectrum_id").toString();
      }
      else
      {
        scan_identifier = "index=" + String(it - start + 1);
        OPENMS_LOG_WARN << "no known spectrum identifiers, using index [1,n] - use at own risk." << endl;
      }
    }
    return scan_identifier.removeWhitespaces();
  }
  
  // TODO replace with TopPerc::getScanMergeKey
  Int getScanNumber_(const String& scan_identifier)
  {
    Int scan_number = 0;
    StringList fields = ListUtils::create<String>(scan_identifier);
    for (StringList::const_iterator it = fields.begin(); it != fields.end(); ++it)
    {
      // if scan number is not available, use the scan index
      Size idx = 0;
      if ((idx = it->find("scan=")) != string::npos)
      {
        scan_number = it->substr(idx + 5).toInt();
        break;
      }
      else if ((idx = it->find("index=")) != string::npos)
      {
        scan_number = it->substr(idx + 6).toInt();
        break;
      } 
      else if ((idx = it->find("spectrum=")) != string::npos)
      {
        scan_number = it->substr(idx + 9).toInt();
        break;
      }
    }
    return scan_number;
  }
  
  // Function adapted from Enzyme.h in Percolator converter
  // TODO: adapt to OpenMS enzymes. Use existing functionality in EnzymaticDigestion.
  bool isEnz_(const char& n, const char& c, string& enz)
  {
    if (enz == "trypsin")
    {
      return ((n == 'K' || n == 'R') && c != 'P') || n == '-' || c == '-';
    }
    else if (enz == "trypsinp")
    {
      return (n == 'K' || n == 'R') || n == '-' || c == '-';
    }
    else if (enz == "chymotrypsin")
    {
      return ((n == 'F' || n == 'W' || n == 'Y' || n == 'L') && c != 'P') || n == '-' || c == '-';
    }
    else if (enz == "thermolysin")
    {
      return ((c == 'A' || c == 'F' || c == 'I' || c == 'L' || c == 'M'
              || c == 'V' || (n == 'R' && c == 'G')) && n != 'D' && n != 'E') || n == '-' || c == '-';
    }
    else if (enz == "proteinasek")
    {
      return (n == 'A' || n == 'E' || n == 'F' || n == 'I' || n == 'L'
             || n == 'T' || n == 'V' || n == 'W' || n == 'Y') || n == '-' || c == '-';
    }
    else if (enz == "pepsin")
    {
      return ((c == 'F' || c == 'L' || c == 'W' || c == 'Y' || n == 'F'
              || n == 'L' || n == 'W' || n == 'Y') && n != 'R') || n == '-' || c == '-';
    }
    else if (enz == "elastase")
    {
      return ((n == 'L' || n == 'V' || n == 'A' || n == 'G') && c != 'P')
             || n == '-' || c == '-';
    }
    else if (enz == "lys-n")
    {
      return (c == 'K')
             || n == '-' || c == '-';
    }
    else if (enz == "lys-c")
    {
      return ((n == 'K') && c != 'P')
             || n == '-' || c == '-';
    }
    else if (enz == "arg-c")
    {
      return ((n == 'R') && c != 'P')
             || n == '-' || c == '-';
    }
    else if (enz == "asp-n")
    {
      return (c == 'D')
             || n == '-' || c == '-';
    }
    else if (enz == "glu-c")
    {
      return ((n == 'E') && (c != 'P'))
             || n == '-' || c == '-';
    }
    else
    {
      return true;
    }
  }

  // Function adapted from Enzyme.h in Percolator converter
  // TODO: Use existing OpenMS functionality.
  Size countEnzymatic_(String peptide, string& enz)
  {
    Size count = 0;
    for (Size ix = 1; ix < peptide.size(); ++ix)
    {
      if (isEnz_(peptide[ix - 1], peptide[ix], enz))
      {
        ++count;
      }
    }
    return count;
  }

  //id <tab> label <tab> scannr <tab> calcmass <tab> expmass <tab> feature1 <tab> ... <tab> featureN <tab> peptide <tab> proteinId1 <tab> .. <tab> proteinIdM
  void preparePin_(vector<PeptideIdentification>& peptide_ids, StringList& feature_set, std::string& enz, TextFile& txt, int min_charge, int max_charge)
  {
    for (vector<PeptideIdentification>::iterator it = peptide_ids.begin(); it != peptide_ids.end(); ++it)
    {
      String scan_identifier = getScanIdentifier_(it, peptide_ids.begin());
      Int scan_number = getScanNumber_(scan_identifier);
      
      double exp_mass = it->getMZ();
      double retention_time = it->getRT();
      for (vector<PeptideHit>::const_iterator jt = it->getHits().begin(); jt != it->getHits().end(); ++jt)
      {
        if (jt->getPeptideEvidences().empty())
        {
          OPENMS_LOG_WARN << "PSM (PeptideHit) without protein reference found. "
                   << "This may indicate incomplete mapping during PeptideIndexing (e.g., wrong enzyme settings)." 
                   << "Will skip this PSM." << endl;
          continue;
        }
        PeptideHit hit(*jt); // make a copy of the hit to store temporary features
        hit.setMetaValue("SpecId", scan_identifier);
        hit.setMetaValue("ScanNr", scan_number);
        
        if (!hit.metaValueExists("target_decoy") 
          || hit.getMetaValue("target_decoy").toString().empty()) 
        {
          continue;
        }
        
        int label = 1;
        if (hit.getMetaValue("target_decoy") == "decoy")
        {
          label = -1;
        }
        hit.setMetaValue("Label", label);
        
        int charge = hit.getCharge();
        String unmodified_sequence = hit.getSequence().toUnmodifiedString();
       
        double calc_mass; 
        if (!hit.metaValueExists("CalcMass"))
        {
          calc_mass = hit.getSequence().getMonoWeight(Residue::Full, charge)/charge;
          hit.setMetaValue("CalcMass", calc_mass);
        }
        else
        {
          calc_mass = hit.getMetaValue("CalcMass");
        }

        if (hit.metaValueExists("IsotopeError"))  // for backwards compatibility (generated by MSGFPlusAdaper OpenMS < 2.6)
        {
          float isoErr = hit.getMetaValue("IsotopeError").toString().toFloat();
          exp_mass = exp_mass - (isoErr * Constants::C13C12_MASSDIFF_U) / charge;
        }
        else if (hit.metaValueExists(Constants::UserParam::ISOTOPE_ERROR)) // OpenMS user param name for isotope error
        {
          float isoErr = hit.getMetaValue(Constants::UserParam::ISOTOPE_ERROR).toString().toFloat();
          exp_mass = exp_mass - (isoErr * Constants::C13C12_MASSDIFF_U) / charge;
        }
                
        hit.setMetaValue("ExpMass", exp_mass);

        // needed in case "description of correct" option is used
        double delta_mass = exp_mass - calc_mass;
        hit.setMetaValue("deltamass", delta_mass);
        hit.setMetaValue("retentiontime", retention_time);

        hit.setMetaValue("mass", exp_mass);
        
        double score = hit.getScore();
        // TODO better to use log scores for E-value based scores
        hit.setMetaValue("score", score);
        
        int peptide_length = unmodified_sequence.size();
        hit.setMetaValue("peplen", peptide_length);
        
        for (int i = min_charge; i <= max_charge; ++i)
        {
           hit.setMetaValue("charge" + String(i), charge == i);
        }

        // just first peptide evidence
        char aa_before = hit.getPeptideEvidences().front().getAABefore();
        char aa_after = hit.getPeptideEvidences().front().getAAAfter();

        bool enzN = isEnz_(aa_before, unmodified_sequence.prefix(1)[0], enz);
        hit.setMetaValue("enzN", enzN);
        bool enzC = isEnz_(unmodified_sequence.suffix(1)[0], aa_after, enz);
        hit.setMetaValue("enzC", enzC);
        int enzInt = countEnzymatic_(unmodified_sequence, enz);
        hit.setMetaValue("enzInt", enzInt);

        hit.setMetaValue("dm", delta_mass);
        
        double abs_delta_mass = abs(delta_mass);
        hit.setMetaValue("absdm", abs_delta_mass);
        
        //peptide
        String sequence = "";

        aa_before = aa_before == '[' ? '-' : aa_before;
        aa_after = aa_after == ']' ? '-' : aa_after;

        sequence += aa_before;
        sequence += "."; 
        // Percolator uses square brackets to indicate PTMs
        sequence += hit.getSequence().toBracketString(false, true);
        sequence += "."; 
        sequence += aa_after;
        
        hit.setMetaValue("Peptide", sequence);
        
        //proteinId1
        StringList proteins;
        for (vector<PeptideEvidence>::const_iterator kt = hit.getPeptideEvidences().begin(); kt != hit.getPeptideEvidences().end(); ++kt)
        {
          proteins.push_back(kt->getProteinAccession());
        }
        hit.setMetaValue("Proteins", ListUtils::concatenate(proteins, '\t'));
        
        StringList feats;
        for (vector<String>::const_iterator feat = feature_set.begin(); feat != feature_set.end(); ++feat)
        {
        // Some Hits have no NumMatchedMainIons, and MeanError, etc. values. Have to ignore them!
          if (hit.metaValueExists(*feat))
          {
            feats.push_back(hit.getMetaValue(*feat).toString());
          }
        }
        if (feats.size() == feature_set.size())
        { // only if all feats were present add
          txt.addLine(ListUtils::concatenate(feats, '\t'));
        }
      }
    }
  }
  
  void readPoutAsMap_(const String& pout_file, std::map<String, PercolatorResult>& pep_map)
  {
    CsvFile csv_file(pout_file, '\t');
    StringList row;

    for (Size i = 1; i < csv_file.rowCount(); ++i)
    {
      csv_file.getRow(i, row);
      PercolatorResult res(row);
      String spec_ref = res.PSMId + res.peptide;
      writeDebug_("PSM identifier in pout file: " + spec_ref, 10);

      // retain only the best result in the unlikely case that a PSMId+peptide combination occurs multiple times
      if (pep_map.find(spec_ref) == pep_map.end())
      {
        pep_map.insert( map<String, PercolatorResult>::value_type ( spec_ref, res ) );
      }
    }
  }

  /// We only read the q-value for protein groups since Percolator has a more elaborate FDR estimation.
  /// For proteins we add q-value as main score and PEP as metavalue.
  void readProteinPoutAsMapAndAddGroups_(const String& pout_protein_file, std::map<String, PercolatorProteinResult>& protein_map, ProteinIdentification& protID_to_add_grps)
  {
    CsvFile csv_file(pout_protein_file, '\t');
    StringList row;
    std::vector<ProteinIdentification::ProteinGroup>& grps = protID_to_add_grps.getIndistinguishableProteins();

    for (Size i = 1; i < csv_file.rowCount(); ++i)
    {
      csv_file.getRow(i, row);
      StringList protein_accessions;
      row[0].split(",", protein_accessions);
      double qvalue = row[2].toDouble();
      double posterior_error_prob = row[3].toDouble();
      for (StringList::iterator it = protein_accessions.begin(); it != protein_accessions.end(); ++it) 
      {
        protein_map.insert( map<String, PercolatorProteinResult>::value_type ( *it, PercolatorProteinResult(*it, qvalue, posterior_error_prob ) ) );
      }

      ProteinIdentification::ProteinGroup grp;
      grp.probability = qvalue;
      grp.accessions = protein_accessions;
      grps.push_back(grp);
    }
  }
  
  ExitCodes readInputFiles_(const StringList& in_list, vector<PeptideIdentification>& all_peptide_ids, vector<ProteinIdentification>& all_protein_ids, bool isDecoy, bool& found_decoys, int& min_charge, int& max_charge)
  {
    for (StringList::const_iterator fit = in_list.begin(); fit != in_list.end(); ++fit)
    {
      String file_idx(distance(in_list.begin(), fit));
      vector<PeptideIdentification> peptide_ids;
      vector<ProteinIdentification> protein_ids;
      String in = *fit;
      FileTypes::Type in_type = FileHandler::getType(in);
      OPENMS_LOG_INFO << "Loading input file: " << in << endl;
      if (in_type == FileTypes::IDXML)
      {
        IdXMLFile().load(in, protein_ids, peptide_ids);
      }
      else if (in_type == FileTypes::MZIDENTML)
      {
        OPENMS_LOG_WARN << "Converting from mzid: possible loss of information depending on target format." << endl;
        MzIdentMLFile().load(in, protein_ids, peptide_ids);
      }
      //else catched by TOPPBase:registerInput being mandatory mzid or idxml
      if (protein_ids.empty())
      {
        throw Exception::ElementNotFound(
            __FILE__,
            __LINE__,
            OPENMS_PRETTY_FUNCTION,
            "File '" + in + "' has not ProteinIDRuns.");
      }
      else if (protein_ids.size() > 1)
      {
        throw Exception::InvalidValue(
            __FILE__,
            __LINE__,
            OPENMS_PRETTY_FUNCTION,
            "File '" + in + "' has more than one ProteinIDRun. This is currently not correctly handled."
            "Please use the merge_proteins_add_psms option if you used IDMerger. Alternatively, pass"
            " all original single-run idXML inputs as list to this tool.",
            "# runs: " + String(protein_ids.size()));
      }

      //being paranoid about the presence of target decoy denominations, which are crucial to the percolator process
      for (vector<PeptideIdentification>::iterator pit = peptide_ids.begin(); pit != peptide_ids.end(); ++pit)
      {
        if (in_list.size() > 1)
        {
          String scan_identifier = getScanIdentifier_(pit, peptide_ids.begin());
          scan_identifier = "file=" + file_idx + "," + scan_identifier;
          pit->setMetaValue("spectrum_reference", scan_identifier);
        }
        for (vector<PeptideHit>::iterator pht = pit->getHits().begin(); pht != pit->getHits().end(); ++pht)
        {
          if (!pht->metaValueExists("target_decoy"))
          {
            if (isDecoy)
            {
              pht->setMetaValue("target_decoy", "decoy");
              found_decoys = true;
            }
            else
            {
              pht->setMetaValue("target_decoy", "target");
            }
          }
          else if (pht->getMetaValue("target_decoy").toString() == "decoy")
          {
            found_decoys = true;
          }
          
          if (pht->getCharge() > max_charge)
          {
            max_charge = pht->getCharge();
          }
          if (pht->getCharge() < min_charge)
          {
            min_charge = pht->getCharge();
          }

          // TODO: set min/max scores?
        }
      }
      
      //paranoia check if this comes from the same search engine! (only in the first proteinidentification of the first proteinidentifications vector vector)
      if (!all_protein_ids.empty()) 
      {
        if (protein_ids.front().getSearchEngine() != all_protein_ids.front().getSearchEngine())
        {
          writeLog_("Input files are not all from the same search engine: " + protein_ids.front().getSearchEngine() + " and " + all_protein_ids.front().getSearchEngine() + ". Use TOPP_PSMFeatureExtractor to merge results from different search engines if desired. Aborting!");
          return INCOMPATIBLE_INPUT_DATA;
        }
        
        bool identical_extra_features = true;
        ProteinIdentification::SearchParameters all_search_parameters = all_protein_ids.front().getSearchParameters();
        ProteinIdentification::SearchParameters search_parameters = protein_ids.front().getSearchParameters();
        if (all_search_parameters.metaValueExists("extra_features"))
        {
          StringList all_search_feature_list = ListUtils::create<String>(all_search_parameters.getMetaValue("extra_features").toString());
          set<String> all_search_feature_set(all_search_feature_list.begin(),all_search_feature_list.end());
          if (search_parameters.metaValueExists("extra_features"))
          {
            StringList search_feature_list = ListUtils::create<String>(search_parameters.getMetaValue("extra_features").toString());
            set<String> search_feature_set(search_feature_list.begin(), search_feature_list.end());
            identical_extra_features = (search_feature_set == all_search_feature_set);
          }
          else
          {
            identical_extra_features = false;
          }
        }
        if (!identical_extra_features) 
        {
          writeLog_("Input files do not have the same set of extra features from TOPP_PSMFeatureExtractor. Aborting!");
          return INCOMPATIBLE_INPUT_DATA;
        }
        
        if (protein_ids.front().getScoreType() != all_protein_ids.front().getScoreType())
        {
          OPENMS_LOG_WARN << "Warning: differing ScoreType between input files" << endl;
        }
        if (search_parameters.digestion_enzyme != all_search_parameters.digestion_enzyme)
        {
          OPENMS_LOG_WARN << "Warning: differing DigestionEnzyme between input files" << endl;
        }
        if (search_parameters.variable_modifications != all_search_parameters.variable_modifications)
        {
          OPENMS_LOG_WARN << "Warning: differing VarMods between input files" << endl;
        }
        if (search_parameters.fixed_modifications != all_search_parameters.fixed_modifications)
        {
          OPENMS_LOG_WARN << "Warning: differing FixMods between input files" << endl;
        }
        if (search_parameters.charges != all_search_parameters.charges)
        {
          OPENMS_LOG_WARN << "Warning: differing SearchCharges between input files" << endl;
        }
        if (search_parameters.fragment_mass_tolerance != all_search_parameters.fragment_mass_tolerance)
        {
          OPENMS_LOG_WARN << "Warning: differing FragTol between input files" << endl;
        }
        if (search_parameters.precursor_mass_tolerance != all_search_parameters.precursor_mass_tolerance)
        {
          OPENMS_LOG_WARN << "Warning: differing PrecTol between input files" << endl;
        }
      }
      OPENMS_LOG_INFO << "Merging peptide ids." << endl;
      all_peptide_ids.insert(all_peptide_ids.end(), peptide_ids.begin(), peptide_ids.end());
      OPENMS_LOG_INFO << "Merging protein ids." << endl;
      PercolatorFeatureSetHelper::mergeMULTISEProteinIds(all_protein_ids, protein_ids);
    }
    return EXECUTION_OK;
  }

  ExitCodes main_(int, const char**) override
  {
    //-------------------------------------------------------------
    // general variables and data to perform PercolatorAdapter
    //-------------------------------------------------------------
    vector<PeptideIdentification> all_peptide_ids;
    vector<ProteinIdentification> all_protein_ids;

    //-------------------------------------------------------------
    // parsing parameters
    //-------------------------------------------------------------
    const StringList in_list = getStringList_("in");
    const StringList in_decoy = getStringList_("in_decoy");
    OPENMS_LOG_DEBUG << "Input file (of target?): " << ListUtils::concatenate(in_list, ",") << " & " << ListUtils::concatenate(in_decoy, ",") << " (decoy)" << endl;
    const String in_osw = getStringOption_("in_osw");
    const String osw_level = getStringOption_("osw_level");

    //output file names and types
    String out = getStringOption_("out");
    FileTypes::Type out_type = FileTypes::nameToType(getStringOption_("out_type"));

    if (out_type == FileTypes::UNKNOWN)
    {
      out_type = FileHandler::getTypeByFileName(out);
    }

    if (out_type == FileTypes::UNKNOWN)
    {
      writeLog_("Fatal error: Could not determine output file type!");
      return PARSE_ERROR;
    }

    const String percolator_executable(getStringOption_("percolator_executable"));
    
    if (in_list.empty() && in_osw.empty())
    {
      writeLog_("Fatal error: no input file given (parameter 'in' or 'in_osw')");
      printUsage_();
      return ILLEGAL_PARAMETERS;
    }

    if (!in_list.empty() && !in_osw.empty())
    {
      writeLog_("Fatal error: Provide either mzid/idXML or osw input files (parameter 'in' or 'in_osw')");
      printUsage_();
      return ILLEGAL_PARAMETERS;
    }

    if (out.empty())
    {
      writeLog_("Fatal error: no output file given (parameter 'out')");
      printUsage_();
      return ILLEGAL_PARAMETERS;
    }

    if (!in_osw.empty() && out_type != FileTypes::OSW)
    {
      writeLog_("Fatal error: OSW input requires OSW output.");
      printUsage_();
      return ILLEGAL_PARAMETERS;
    }

    if (!in_list.empty() && out_type == FileTypes::OSW)
    {
      writeLog_("Fatal error: idXML/mzid input requires idXML/mzid output.");
      printUsage_();
      return ILLEGAL_PARAMETERS;
    }
    
    bool peptide_level_fdrs = getFlag_("peptide_level_fdrs");
    bool protein_level_fdrs = getFlag_("protein_level_fdrs");  

    Int description_of_correct = getIntOption_("doc");

    double ipf_max_peakgroup_pep = getDoubleOption_("ipf_max_peakgroup_pep");
    double ipf_max_transition_isotope_overlap = getDoubleOption_("ipf_max_transition_isotope_overlap");
    double ipf_min_transition_sn = getDoubleOption_("ipf_min_transition_sn");

    //-------------------------------------------------------------
    // read input
    //-------------------------------------------------------------

    string enz_str = getStringOption_("enzyme");
    
    // create temp directory to store percolator in file pin.tab temporarily
    File::TempDir tmp_dir(debug_level_ >= 2);
    
    String txt_designator = File::getUniqueName();
    String pin_file;
    if (getStringOption_("out_pin").empty())
    {
      pin_file = tmp_dir.getPath() + txt_designator + "_pin.tab";
    }
    else
    {
      pin_file = getStringOption_("out_pin");
    }
    
    String pout_target_file(tmp_dir.getPath() + txt_designator + "_target_pout_psms.tab");
    String pout_decoy_file(tmp_dir.getPath() + txt_designator + "_decoy_pout_psms.tab");
    String pout_target_file_peptides(tmp_dir.getPath() + txt_designator + "_target_pout_peptides.tab");
    String pout_decoy_file_peptides(tmp_dir.getPath() + txt_designator + "_decoy_pout_peptides.tab");
    String pout_target_file_proteins(tmp_dir.getPath() + txt_designator + "_target_pout_proteins.tab");
    String pout_decoy_file_proteins(tmp_dir.getPath() + txt_designator + "_decoy_pout_proteins.tab");

    // prepare OSW I/O
    if (out_type == FileTypes::OSW && in_osw != out)
    {
      // Copy input OSW to output OSW, because we want to retain all information
      remove(out.c_str());
      if (!out.empty())
      {
        std::ifstream  src(in_osw.c_str(), std::ios::binary);
        std::ofstream  dst(out.c_str(), std::ios::binary);

        dst << src.rdbuf();
      }
    }

    // idXML or mzid input
    if (out_type != FileTypes::OSW)
    {
      //TODO introduce min/max charge to parameters for now take available range
      int max_charge = 0;
      int min_charge = 10;
      bool is_decoy = false;
      bool found_decoys = false;
      ExitCodes read_exit = readInputFiles_(in_list, all_peptide_ids, all_protein_ids, is_decoy, found_decoys, min_charge, max_charge);
      if (read_exit != EXECUTION_OK)
      {
        return read_exit;
      }
      
      if (!in_decoy.empty())
      {
        is_decoy = true;
        read_exit = readInputFiles_(in_decoy, all_peptide_ids, all_protein_ids, is_decoy, found_decoys, min_charge, max_charge);
        if (read_exit != EXECUTION_OK)
        {
          return read_exit;
        }
      }
      OPENMS_LOG_DEBUG << "Using min/max charges of " << min_charge << "/" << max_charge << endl;
      
      if (!found_decoys)
      {
        writeLog_("No decoys found, search results discrimination impossible. Aborting!");
        printUsage_();
        return INCOMPATIBLE_INPUT_DATA;
      }
      
      if (all_peptide_ids.empty())
      {
        writeLog_("No peptide hits found in input file. Aborting!");
        printUsage_();
        return INPUT_FILE_EMPTY;
      }
      
      if (all_protein_ids.empty())
      {
        writeLog_("No protein hits found in input file. Aborting!");
        printUsage_();
        return INPUT_FILE_EMPTY;
      }

      //-------------------------------------------------------------
      // prepare pin
      //-------------------------------------------------------------
      
      StringList feature_set;
      feature_set.push_back("SpecId");
      feature_set.push_back("Label");
      feature_set.push_back("ScanNr");
      if (description_of_correct != 0)
      {
        feature_set.push_back("retentiontime");
        feature_set.push_back("deltamass");
      }
      feature_set.push_back("ExpMass");
      feature_set.push_back("CalcMass");
      feature_set.push_back("mass");
      feature_set.push_back("peplen");
      for (int i = min_charge; i <= max_charge; ++i)
      {
         feature_set.push_back("charge" + String(i));
      }
      feature_set.push_back("enzN");
      feature_set.push_back("enzC");
      feature_set.push_back("enzInt");
      feature_set.push_back("dm");
      feature_set.push_back("absdm");
      
      ProteinIdentification::SearchParameters search_parameters = all_protein_ids.front().getSearchParameters();
      if (search_parameters.metaValueExists("extra_features"))
      {
        StringList extra_feature_set = ListUtils::create<String>(search_parameters.getMetaValue("extra_features").toString());
        feature_set.insert(feature_set.end(), extra_feature_set.begin(), extra_feature_set.end());
      }
      else if (getFlag_("generic_feature_set")) 
      {
        feature_set.push_back("score");
      } 
      else 
      {
        writeLog_("No search engine specific features found. Generate search engine specific features using PSMFeatureExtractor or set the -generic-features-set flag to override. Aborting!");
        printUsage_();
        return INCOMPATIBLE_INPUT_DATA;
      }
      
      feature_set.push_back("Peptide");
      feature_set.push_back("Proteins");
      
      OPENMS_LOG_DEBUG << "Writing percolator input file." << endl;
      TextFile txt;  
      txt.addLine(ListUtils::concatenate(feature_set, '\t'));
      preparePin_(all_peptide_ids, feature_set, enz_str, txt, min_charge, max_charge);
      txt.store(pin_file);
    }
    // OSW input
    else
    {
      OPENMS_LOG_DEBUG << "Writing percolator input file." << endl;
      TextFile txt;  
      std::stringstream pin_output;
      OSWFile().read(in_osw, osw_level, pin_output, ipf_max_peakgroup_pep, ipf_max_transition_isotope_overlap, ipf_min_transition_sn);
      txt << pin_output.str();
      txt.store(pin_file);
    }

    QStringList arguments;
    // Check all set parameters and get them into arguments StringList
    {    
      if (peptide_level_fdrs)
      { 
        arguments << "-r" << pout_target_file_peptides.toQString();
        arguments << "-B" << pout_decoy_file_peptides.toQString();
      }
      else
      {
        arguments << "-U";
      }
      arguments << "-m" << pout_target_file.toQString();
      arguments << "-M" << pout_decoy_file.toQString();
      
      if (protein_level_fdrs)
      {
        arguments << "-l" << pout_target_file_proteins.toQString();
        arguments << "-L" << pout_decoy_file_proteins.toQString();
        
        String fasta_file = getStringOption_("fasta");
        if (fasta_file.empty()) fasta_file = "auto";
        arguments << "-f" << fasta_file.toQString();

        arguments << "-z" << String(enz_str).toQString();

        String decoy_pattern = getStringOption_("decoy_pattern");
        if (decoy_pattern != "random") arguments << "-P" << decoy_pattern.toQString();
      }
      
      double cpos = getDoubleOption_("cpos");
      double cneg = getDoubleOption_("cneg");
      if (cpos != 0.0) arguments << "-p" << String(cpos).toQString();
      if (cneg != 0.0) arguments << "-n" << String(cneg).toQString();
      
      double train_FDR = getDoubleOption_("trainFDR");
      double test_FDR = getDoubleOption_("testFDR");
      if (train_FDR != 0.01) arguments << "-F" << String(train_FDR).toQString();
      if (test_FDR != 0.01) arguments << "-t" << String(test_FDR).toQString();
      
      Int max_iter = getIntOption_("maxiter");
      if (max_iter != 10) arguments << "-i" << String(max_iter).toQString();
      Int subset_max_train = getIntOption_("subset_max_train");
      if (subset_max_train > 0) arguments << "-N" << String(subset_max_train).toQString();
<<<<<<< HEAD
      if (getFlag_("quick-validation")) arguments << "-x";
      if (getStringOption_("post-processing-tdc") == "true") arguments << "-Y";
      
=======
      if (getFlag_("quick_validation")) arguments << "-x";
      if (getFlag_("post_processing_tdc")) arguments << "-Y";
      if (getFlag_("train_best_positive")) arguments << "--train-best-positive";
      if (getFlag_("static")) arguments << "--static";
      Int nested_xval_bins = getIntOption_("nested_xval_bins");
      if (nested_xval_bins > 1) arguments << "--nested-xval-bins" << String(nested_xval_bins).toQString();
 
>>>>>>> d6c8f3a7
      String weights_file = getStringOption_("weights");
      String init_weights_file = getStringOption_("init_weights");
      String default_search_direction = getStringOption_("default_direction");
      if (!weights_file.empty()) arguments << "-w" << weights_file.toQString();
      if (!init_weights_file.empty()) arguments << "-W" << init_weights_file.toQString();
      if (!default_search_direction.empty()) arguments << "-V" << default_search_direction.toQString();
      
      Int verbose_level = getIntOption_("verbose");
      if (verbose_level != 2) arguments << "-v" << String(verbose_level).toQString();
      if (getFlag_("unitnorm")) arguments << "-u";
      if (getFlag_("test_each_iteration")) arguments << "-R";
      if (getFlag_("override")) arguments << "-O";
      
      Int seed = getIntOption_("seed");
      if (seed != 1) arguments << "-S" << String(seed).toQString();
      if (getFlag_("klammer")) arguments << "-K";

      if (description_of_correct != 0) arguments << "-D" << String(description_of_correct).toQString();

      arguments << pin_file.toQString();
    }
    writeLog_("Prepared percolator input.");

    //-------------------------------------------------------------
    // run percolator
    //-------------------------------------------------------------
    // Percolator execution with the executable and the arguments StringList
    TOPPBase::ExitCodes exit_code = runExternalProcess_(percolator_executable.toQString(), arguments);
    if (exit_code != EXECUTION_OK)
    {
      return exit_code;
    }

    //-------------------------------------------------------------
    // reintegrate pout results
    //-------------------------------------------------------------
    // when percolator finished calculation, it stores the results -r option (with or without -U) or -m (which seems to be not working)
    //  WARNING: The -r option cannot be used in conjunction with -U: no peptide level statistics are calculated, redirecting PSM level statistics to provided file instead.
    map<String, PercolatorResult> pep_map;
    String pout_target = getStringOption_("out_pout_target");
    String pout_decoy = getStringOption_("out_pout_decoy");
    String pout_target_proteins = getStringOption_("out_pout_target_proteins");
    String pout_decoy_proteins = getStringOption_("out_pout_decoy_proteins");

    if (peptide_level_fdrs)
    {
      readPoutAsMap_(pout_target_file_peptides, pep_map);
      readPoutAsMap_(pout_decoy_file_peptides, pep_map);

      // copy file in tmp folder to output
      if (!pout_target.empty())
      {
        QFile::copy(pout_target_file_peptides.toQString(), pout_target.toQString());
      }
      if (!pout_decoy.empty())
      {
        QFile::copy(pout_decoy_file_peptides.toQString(), pout_decoy.toQString());
      }
    }
    else
    {
      readPoutAsMap_(pout_target_file, pep_map);
      readPoutAsMap_(pout_decoy_file, pep_map);

      // copy file in tmp folder to output
      if (!pout_target.empty())
      {
        QFile::copy(pout_target_file.toQString(), pout_target.toQString());
      }
      if (!pout_decoy.empty())
      {
        QFile::copy(pout_decoy_file.toQString(), pout_decoy.toQString());
      }
    }
    
    map<String, PercolatorProteinResult> protein_map;
    if (protein_level_fdrs)
    {
      readProteinPoutAsMapAndAddGroups_(pout_target_file_proteins, protein_map, all_protein_ids[0]);
      readProteinPoutAsMapAndAddGroups_(pout_decoy_file_proteins, protein_map, all_protein_ids[0] );

      // copy file in tmp folder to output filename
      if (!pout_target_proteins.empty())
      {
        QFile::copy(pout_target_file_proteins.toQString(), pout_target_proteins.toQString());
      }
      if (!pout_decoy_proteins.empty())
      {
        QFile::copy(pout_target_file_proteins.toQString(), pout_decoy_proteins.toQString());
      }
    }

    // idXML or mzid input
    if (in_osw.empty())
    {
      // Add the percolator results to the peptide vector of the original input file
      //size_t c_debug = 0;
      size_t cnt = 0;
      String run_identifier = all_protein_ids.front().getIdentifier();
      const String scoreType = getStringOption_("score_type");
      for (vector<PeptideIdentification>::iterator it = all_peptide_ids.begin(); it != all_peptide_ids.end(); ++it)
      {
        it->setIdentifier(run_identifier);
        if (scoreType == "pep")
        {
          it->setScoreType("Posterior Error Probability");
        }
        else
        {
          it->setScoreType(scoreType);
        }
        it->setHigherScoreBetter(scoreType == "svm");
        
        String scan_identifier = getScanIdentifier_(it, all_peptide_ids.begin());
        
        //check each PeptideHit for compliance with one of the PercolatorResults (by sequence)
        for (vector<PeptideHit>::iterator hit = it->getHits().begin(); hit != it->getHits().end(); ++hit)
        {
          String peptide_sequence = hit->getSequence().toBracketString(false, true);
          String psm_identifier = scan_identifier + peptide_sequence;

          //Only for super debug
          writeDebug_("PSM identifier in PeptideHit: " + psm_identifier, 10);
 
          map<String, PercolatorResult>::iterator pr = pep_map.find(psm_identifier);
          if (pr != pep_map.end())
          {
            hit->setMetaValue("MS:1001492", pr->second.score);  // svm score
            hit->setMetaValue("MS:1001491", pr->second.qvalue);  // percolator q value
            hit->setMetaValue("MS:1001493", pr->second.posterior_error_prob);  // percolator pep

            if (scoreType == "q-value")
            {
              hit->setScore(pr->second.qvalue);
            }
            else if (scoreType == "pep")
            {
              hit->setScore(pr->second.posterior_error_prob);
            }
            else if (scoreType == "svm")
            {
              hit->setScore(pr->second.score);
            }

            ++cnt;
          }
          else
          {
            // If the input contains multiple PSMs per spectrum, Percolator only reports the top scoring PSM.
            // The remaining PSMs should be reported as not identified
            writeDebug_("PSM identifier " + psm_identifier + " not found in peptide map", 10);

            // Percolator's svm score is scaled such that 0.0 is the score at the chosen FDR threshold,
            // with positive scores representing PSMs under the FDR threshold (i.e. identified)
            // and negative scores PSMs above the FDR threshold (i.e. not identified);
            // -100.0 is typically more than low enough to represent a confidently non-identified PSM.
            hit->setMetaValue("MS:1001492", -100.0);  // svm score
            hit->setMetaValue("MS:1001491", 1.0);  // percolator q value
            hit->setMetaValue("MS:1001493", 1.0);  // percolator pep

            if (scoreType == "q-value" || scoreType == "pep")
            {
              hit->setScore(1.0); // set q-value or PEP to 1.0 if hit not found in results
            }
            else if (scoreType == "svm")
            {
              hit->setScore(-100.0); // set SVM score to -100.0 if hit not found in results
            }
          }
        }
      }

      if (!peptide_level_fdrs)
      {
      OPENMS_LOG_INFO << "PSM-level FDR: All PSMs are returned by percolator. Reannotating all PSMs in input data with percolator output." << endl;
      }
      else
      {
      OPENMS_LOG_INFO << "Peptide-level FDR: Only the best PSM per Peptide is returned by percolator. Reannotating the best PSM in input data with percolator output." << endl;
      }
      OPENMS_LOG_INFO << "Scores of all other PSMs will be set to 1.0." << endl;
      OPENMS_LOG_INFO << cnt << " suitable PeptideHits of " << all_peptide_ids.size() <<  " PSMs were reannotated." << endl;

      // TODO: There should only be 1 ProteinIdentification element in this vector, no need for a for loop
      for (vector<ProteinIdentification>::iterator it = all_protein_ids.begin(); it != all_protein_ids.end(); ++it)
      {
        // it is not a real search engine but we set it so that we know that
        // scores were postprocessed
        it->setSearchEngine("Percolator");
        it->setSearchEngineVersion("3.02");
        if (protein_level_fdrs)
        {
          //check each ProteinHit for compliance with one of the PercolatorProteinResults (by accession)
          for (vector<ProteinHit>::iterator hit = it->getHits().begin(); hit != it->getHits().end(); ++hit)
          {
            String protein_accession = hit->getAccession();        
            map<String, PercolatorProteinResult>::iterator pr = protein_map.find(protein_accession);
            if (pr != protein_map.end())
            {
              hit->setMetaValue("MS:1001493", pr->second.posterior_error_prob);  // percolator pep
              hit->setScore(pr->second.qvalue);
              //remove to mark the protein as mapped. We can safely assume that every protein
              // only occurs once in Percolator output.
              protein_map.erase(pr);
            }
            else
            {
              hit->setScore(1.0); // set q-value to 1.0 if hit not found in results
              hit->setMetaValue("MS:1001493", 1.0);  // same for percolator pep
            }
          }
          if (protein_level_fdrs)
          {
            it->setInferenceEngine("Percolator");
            it->setInferenceEngineVersion("3.02");
          }
          it->setScoreType("q-value");
          it->setHigherScoreBetter(false);
          it->sort();
        }
        
        if (!protein_map.empty())  //there remain unmapped proteins from Percolator
        {
          for (const auto& prot : protein_map)
          {
                  if (prot.second.posterior_error_prob < 1.0) //actually present according to Percolator
            {
                    OPENMS_LOG_WARN << "Warning: Protein " << prot.first << " reported by Percolator with non-zero probability was"
                "not present in the input idXML. Ignoring to keep consistency of the PeptideIndexer settings..";
            }
          }
          // filter groups that might contain these unmapped proteins so we do not get errors while writing our output.
          IDFilter::updateProteinGroups(all_protein_ids[0].getIndistinguishableProteins(), all_protein_ids[0].getHits());
        }

        //TODO add software percolator and PercolatorAdapter
        it->setMetaValue("percolator", "PercolatorAdapter");
        ProteinIdentification::SearchParameters search_parameters = it->getSearchParameters();
        
        search_parameters.setMetaValue("Percolator:peptide_level_fdrs", peptide_level_fdrs);
        search_parameters.setMetaValue("Percolator:protein_level_fdrs", protein_level_fdrs);
        search_parameters.setMetaValue("Percolator:generic_feature_set", getFlag_("generic_feature_set"));
        search_parameters.setMetaValue("Percolator:testFDR", getDoubleOption_("testFDR"));
        search_parameters.setMetaValue("Percolator:trainFDR", getDoubleOption_("trainFDR"));
        search_parameters.setMetaValue("Percolator:maxiter", getIntOption_("maxiter"));
        search_parameters.setMetaValue("Percolator:subset_max_train", getIntOption_("subset_max_train"));
        search_parameters.setMetaValue("Percolator:quick_validation", getFlag_("quick_validation"));
        search_parameters.setMetaValue("Percolator:static", getFlag_("static"));
        search_parameters.setMetaValue("Percolator:weights", getStringOption_("weights"));
        search_parameters.setMetaValue("Percolator:init_weights", getStringOption_("init_weights"));
        search_parameters.setMetaValue("Percolator:default_direction", getStringOption_("default_direction"));
        search_parameters.setMetaValue("Percolator:cpos", getDoubleOption_("cpos"));
        search_parameters.setMetaValue("Percolator:cneg", getDoubleOption_("cneg"));
        search_parameters.setMetaValue("Percolator:unitnorm", getFlag_("unitnorm"));
        search_parameters.setMetaValue("Percolator:override", getFlag_("override"));
        search_parameters.setMetaValue("Percolator:seed", getIntOption_("seed"));
        search_parameters.setMetaValue("Percolator:doc", getIntOption_("doc"));
        search_parameters.setMetaValue("Percolator:klammer", getFlag_("klammer"));
        search_parameters.setMetaValue("Percolator:fasta", getStringOption_("fasta"));
<<<<<<< HEAD
        search_parameters.setMetaValue("Percolator:decoy-pattern", getStringOption_("decoy-pattern"));
        search_parameters.setMetaValue("Percolator:post-processing-tdc", getStringOption_("post-processing-tdc"));
        search_parameters.setMetaValue("Percolator:train-best-positive", getFlag_("train-best-positive"));
=======
        search_parameters.setMetaValue("Percolator:decoy_pattern", getStringOption_("decoy_pattern"));
        search_parameters.setMetaValue("Percolator:post_processing_tdc", getFlag_("post_processing_tdc"));
        search_parameters.setMetaValue("Percolator:train_best_positive", getFlag_("train_best_positive"));
>>>>>>> d6c8f3a7
        
        it->setSearchParameters(search_parameters);
      }
      
      // Storing the PeptideHits with calculated q-value, pep and svm score
      if (out_type == FileTypes::MZIDENTML)
      {
        MzIdentMLFile().store(out, all_protein_ids, all_peptide_ids);
      }
      if (out_type == FileTypes::IDXML)
      {
        IdXMLFile().store(out, all_protein_ids, all_peptide_ids);
      }
    }
    else
    {
      std::map< std::string, std::vector<double> > features;
      for (auto const &feat : pep_map)
      {

        features[feat.second.PSMId].push_back(feat.second.score);
        features[feat.second.PSMId].push_back(feat.second.qvalue);
        features[feat.second.PSMId].push_back(feat.second.posterior_error_prob);
      }
      OSWFile().write(out, osw_level, features);
    }

    writeLog_("PercolatorAdapter finished successfully!");
    return EXECUTION_OK;
  }

};


int main(int argc, const char** argv)
{
  PercolatorAdapter tool;

  return tool.main(argc, argv);
}

/// @endcond<|MERGE_RESOLUTION|>--- conflicted
+++ resolved
@@ -290,15 +290,11 @@
     registerFlag_("klammer", "Retention time features calculated as in Klammer et al. Only available if -doc is set", is_advanced_option);
     registerInputFile_("fasta", "<file>", "", "Provide the fasta file as the argument to this flag, which will be used for protein grouping based on an in-silico digest (only valid if option -protein_level_fdrs is active).", !is_required, is_advanced_option);
     setValidFormats_("fasta", ListUtils::create<String>("FASTA"));
-<<<<<<< HEAD
-    registerStringOption_("decoy-pattern", "<value>", "random", "Define the text pattern to identify the decoy proteins and/or PSMs, set this up if the label that identifies the decoys in the database is not the default (Only valid if option -protein-level-fdrs is active).", !is_required, is_advanced_option);
-    registerStringOption_("post-processing-tdc", "<value>", "true", "Use target-decoy competition to assign q-values and PEPs.", !is_required, is_advanced_option);
-    setValidStrings_("post-processing-tdc", ListUtils::create<String>("true,false"));
-=======
     registerStringOption_("decoy_pattern", "<value>", "random", "Define the text pattern to identify the decoy proteins and/or PSMs, set this up if the label that identifies the decoys in the database is not the default (Only valid if option -protein_level_fdrs is active).", !is_required, is_advanced_option);
+    registerStringOption_("post_processing_tdc", "<value>", "true", "Use target-decoy competition to assign q-values and PEPs.", !is_required, is_advanced_option);
+    setValidStrings_("post_processing_tdc", ListUtils::create<String>("true,false"));
     registerFlag_("post_processing_tdc", "Use target-decoy competition to assign q-values and PEPs.", is_advanced_option);
     registerFlag_("train_best_positive", "Enforce that, for each spectrum, at most one PSM is included in the positive set during each training iteration. If the user only provides one PSM per spectrum, this filter will have no effect.", is_advanced_option);
->>>>>>> d6c8f3a7
 
     //OSW/IPF parameters
     registerDoubleOption_("ipf_max_peakgroup_pep", "<value>", 0.7, "OSW/IPF: Assess transitions only for candidate peak groups until maximum posterior error probability.", !is_required, is_advanced_option);
@@ -1047,19 +1043,13 @@
       if (max_iter != 10) arguments << "-i" << String(max_iter).toQString();
       Int subset_max_train = getIntOption_("subset_max_train");
       if (subset_max_train > 0) arguments << "-N" << String(subset_max_train).toQString();
-<<<<<<< HEAD
-      if (getFlag_("quick-validation")) arguments << "-x";
+      if (getFlag_("quick_validation")) arguments << "-x";
       if (getStringOption_("post-processing-tdc") == "true") arguments << "-Y";
-      
-=======
-      if (getFlag_("quick_validation")) arguments << "-x";
-      if (getFlag_("post_processing_tdc")) arguments << "-Y";
       if (getFlag_("train_best_positive")) arguments << "--train-best-positive";
       if (getFlag_("static")) arguments << "--static";
       Int nested_xval_bins = getIntOption_("nested_xval_bins");
       if (nested_xval_bins > 1) arguments << "--nested-xval-bins" << String(nested_xval_bins).toQString();
  
->>>>>>> d6c8f3a7
       String weights_file = getStringOption_("weights");
       String init_weights_file = getStringOption_("init_weights");
       String default_search_direction = getStringOption_("default_direction");
@@ -1319,15 +1309,9 @@
         search_parameters.setMetaValue("Percolator:doc", getIntOption_("doc"));
         search_parameters.setMetaValue("Percolator:klammer", getFlag_("klammer"));
         search_parameters.setMetaValue("Percolator:fasta", getStringOption_("fasta"));
-<<<<<<< HEAD
-        search_parameters.setMetaValue("Percolator:decoy-pattern", getStringOption_("decoy-pattern"));
-        search_parameters.setMetaValue("Percolator:post-processing-tdc", getStringOption_("post-processing-tdc"));
-        search_parameters.setMetaValue("Percolator:train-best-positive", getFlag_("train-best-positive"));
-=======
         search_parameters.setMetaValue("Percolator:decoy_pattern", getStringOption_("decoy_pattern"));
-        search_parameters.setMetaValue("Percolator:post_processing_tdc", getFlag_("post_processing_tdc"));
+        search_parameters.setMetaValue("Percolator:post_processing_tdc", getStringOption_("post_processing_tdc"));
         search_parameters.setMetaValue("Percolator:train_best_positive", getFlag_("train_best_positive"));
->>>>>>> d6c8f3a7
         
         it->setSearchParameters(search_parameters);
       }
